--- conflicted
+++ resolved
@@ -37,16 +37,6 @@
 		return nil, err
 	}
 	defer DestroyEnvironmentBlock(block)
-<<<<<<< HEAD
-	blockp := unsafe.Pointer(block)
-	for {
-		entry := UTF16PtrToString((*uint16)(blockp))
-		if len(entry) == 0 {
-			break
-		}
-		env = append(env, entry)
-		blockp = unsafe.Add(blockp, 2*(len(entry)+1))
-=======
 	size := unsafe.Sizeof(*block)
 	for *block != 0 {
 		// find NUL terminator
@@ -58,7 +48,6 @@
 		entry := unsafe.Slice(block, (uintptr(end)-uintptr(unsafe.Pointer(block)))/size)
 		env = append(env, UTF16ToString(entry))
 		block = (*uint16)(unsafe.Add(end, size))
->>>>>>> b77cd6ee
 	}
 	return env, nil
 }
