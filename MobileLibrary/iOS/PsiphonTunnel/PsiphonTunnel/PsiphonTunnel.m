/*
 * Copyright (c) 2016, Psiphon Inc.
 * All rights reserved.
 *
 * This program is free software: you can redistribute it and/or modify
 * it under the terms of the GNU General Public License as published by
 * the Free Software Foundation, either version 3 of the License, or
 * (at your option) any later version.
 *
 * This program is distributed in the hope that it will be useful,
 * but WITHOUT ANY WARRANTY; without even the implied warranty of
 * MERCHANTABILITY or FITNESS FOR A PARTICULAR PURPOSE.  See the
 * GNU General Public License for more details.
 *
 * You should have received a copy of the GNU General Public License
 * along with this program.  If not, see <http://www.gnu.org/licenses/>.
 *
 */

#import <arpa/inet.h>
#import <net/if.h>
#import <stdatomic.h>
#import <CoreTelephony/CTTelephonyNetworkInfo.h>
#import <CoreTelephony/CTCarrier.h>
#import <Psi/Psi.h>
#import "IPv6Synthesizer.h"
#import "PsiphonProviderFeedbackHandlerShim.h"
#import "PsiphonProviderNoticeHandlerShim.h"
#import "PsiphonProviderNetwork.h"
#import "PsiphonTunnel.h"
#import "Backups.h"
#import "json-framework/SBJson4.h"
#import "NetworkID.h"
#import "NetworkInterface.h"
#import <resolv.h>
#import <netdb.h>
#import "PsiphonClientPlatform.h"
#import "Redactor.h"
#import "ReachabilityProtocol.h"
#import "Reachability+ReachabilityProtocol.h"
#import "DefaultRouteMonitor.h"

NSErrorDomain _Nonnull const PsiphonTunnelErrorDomain = @"com.psiphon3.ios.PsiphonTunnelErrorDomain";

const BOOL UseIPv6Synthesizer = TRUE; // Must always use IPv6Synthesizer for iOS
const BOOL UseHasIPv6RouteGetter = FALSE;

/// Error codes which can returned by PsiphonTunnel
typedef NS_ERROR_ENUM(PsiphonTunnelErrorDomain, PsiphonTunnelErrorCode) {

    /*!
     * Unknown error.
     */
    PsiphonTunnelErrorCodeUnknown = -1,

    /*!
     * An error was encountered obtaining the default library directory.
     * @code
     * // Underlying error will be set with more information
     * [error.userInfo objectForKey:NSUnderlyingErrorKey]
     * @endcode
     */
    PsiphonTunnelErrorCodeLibraryDirectoryError,

    /*!
     * An error was encountered with the provided config.
     * @code
     * // Localized description will be set with more information.
     * // Underlying error may be set with more information.
     * [error.userInfo objectForKey:NSUnderlyingErrorKey]
     * error.localizedDescription
     * @endcode
     */
    PsiphonTunnelErrorCodeConfigError,

    /*!
     * An error was encountered while generating the session ID.
     * @code
     * // Localized description will be set with more information.
     * error.localizedDescription
     * @endcode
     */
    PsiphonTunnelErrorCodeGenerateSessionIDError,

    /*!
     * An error was encountered while sending feedback.
     * @code
     * // Localized description and underlying error will be set with more information.
     * [error.userInfo objectForKey:NSUnderlyingErrorKey]
     * error.localizedDescription
     * @endcode
     */
    PsiphonTunnelErrorCodeSendFeedbackError,
};

@interface PsiphonTunnel () <GoPsiPsiphonProvider>

@property (weak) id <TunneledAppDelegate> tunneledAppDelegate;

@property (atomic, strong) NSString *sessionID;

@end

@implementation PsiphonTunnel {
    dispatch_queue_t workQueue;
    dispatch_queue_t callbackQueue;
    dispatch_semaphore_t noticeHandlingSemaphore;

    _Atomic PsiphonConnectionState connectionState;

    _Atomic NSInteger localSocksProxyPort;
    _Atomic NSInteger localHttpProxyPort;

    id<ReachabilityProtocol> reachability;
    _Atomic NetworkReachability currentNetworkStatus;

    BOOL tunnelWholeDevice;

    _Atomic BOOL usingNoticeFiles;

    // DNS
    _Atomic BOOL useInitialDNS; // initialDNSCache validity flag.
    NSString *initialDNSCache;  // This cache becomes void if internetReachabilityChanged is called.
    
    // Log timestamp formatter
    // Note: NSDateFormatter is threadsafe.
    NSDateFormatter *rfc3339Formatter;
}

- (id)init {
    self = [super init];
    if (self) {
        [self initializeWithAppDelegate:nil];
    }
    return self;
}

- (id)initWithAppDelegate:(id<TunneledAppDelegate> _Nullable)appDelegate {
    self = [super init];
    if (self) {
        [self initializeWithAppDelegate:appDelegate];
    }
    return self;
}

- (void)initializeWithAppDelegate:(id<TunneledAppDelegate> _Nullable)appDelegate {

    // Set delegate first so it receives any initialization logs
    self.tunneledAppDelegate = appDelegate;

    // Must be initialized for logging
    rfc3339Formatter = [PsiphonTunnel rfc3339Formatter];

    self->workQueue = dispatch_queue_create("com.psiphon3.library.WorkQueue", DISPATCH_QUEUE_SERIAL);
    self->callbackQueue = dispatch_queue_create("com.psiphon3.library.CallbackQueue", DISPATCH_QUEUE_SERIAL);
    self->noticeHandlingSemaphore = dispatch_semaphore_create(1);

    atomic_init(&self->connectionState, PsiphonConnectionStateDisconnected);
    atomic_init(&self->localSocksProxyPort, 0);
    atomic_init(&self->localHttpProxyPort, 0);
    // reachability for the default route (destination 0.0.0.0/0)
    if (@available(iOS 12.0, *)) {
        void (^logNotice)(NSString * _Nonnull) = ^void(NSString * _Nonnull noticeJSON) {
            [self logMessage:[@"DefaultRouteMonitor: " stringByAppendingString:noticeJSON]];
        };
        self->reachability = [[DefaultRouteMonitor alloc] initWithLogger:logNotice];
    } else {
        self->reachability = [Reachability reachabilityForInternetConnection];
    }
    atomic_init(&self->currentNetworkStatus, NetworkReachabilityNotReachable);
    self->tunnelWholeDevice = FALSE;
    atomic_init(&self->usingNoticeFiles, FALSE);

    // Use the workaround, comma-delimited format required for gobind.
    self->initialDNSCache = [[self getSystemDNSServers] componentsJoinedByString:@","];
    atomic_init(&self->useInitialDNS, TRUE);
}

#pragma mark - PsiphonTunnel public methods

// See comment in header
+ (NSURL*)defaultDataRootDirectoryWithError:(NSError**)err {
    *err = nil;

    NSURL *libraryURL = [PsiphonTunnel libraryURLWithError:err];
    if (*err != nil) {
        return nil;
    }
    return [libraryURL URLByAppendingPathComponent:@"com.psiphon3.ios.PsiphonTunnel.tunnel-core"
                                       isDirectory:YES];
}

// See comment in header
+ (NSURL*)homepageFilePath:(NSURL*)dataRootDirectory {
    return [NSURL URLWithString:GoPsiHomepageFilePath(dataRootDirectory.path)];
}

// See comment in header
+ (NSURL*)noticesFilePath:(NSURL*)dataRootDirectory {
    return [NSURL URLWithString:GoPsiNoticesFilePath(dataRootDirectory.path)];
}

// See comment in header
+ (NSURL*)olderNoticesFilePath:(NSURL*)dataRootDirectory {
    return [NSURL URLWithString:GoPsiOldNoticesFilePath(dataRootDirectory.path)];
}

// See comment in header
+ (PsiphonTunnel * _Nonnull)newPsiphonTunnel:(id<TunneledAppDelegate> _Nonnull)tunneledAppDelegate {
    @synchronized (PsiphonTunnel.self) {
        // Only one PsiphonTunnel instance may exist at a time, as the
        // underlying GoPsi implementation contains global state.
        
        static PsiphonTunnel *sharedInstance = nil;
        static dispatch_once_t onceToken = 0;
        dispatch_once(&onceToken, ^{
            sharedInstance = [[self alloc] initWithAppDelegate:tunneledAppDelegate];
        });

        [sharedInstance stop];
        sharedInstance.tunneledAppDelegate = tunneledAppDelegate;

        return sharedInstance;
    }
}

// See comment in header
- (BOOL)start:(BOOL)ifNeeded {

    // Set a new session ID, as this is a user-initiated session start.
    NSError *err;
    NSString *sessionID = [PsiphonTunnel generateSessionID:&err];
    if (err != nil) {
        [self logMessage:[NSString stringWithFormat:@"%@", err.localizedDescription]];
        return FALSE;
    }
    self.sessionID = sessionID;

    if (ifNeeded) {
        return [self startIfNeeded];
    }

    return [self start];
}

// See comment in header
- (void)reconnectWithConfig:(NSString * _Nullable) newSponsorID :(NSArray<NSString *> *_Nullable)newAuthorizations {

    NSString *sponsorID = @"";
    if (newSponsorID != nil) {
        sponsorID = newSponsorID;
    }

    NSString *authorizationsList = @"";
    if (newAuthorizations != nil) {
        authorizationsList = [newAuthorizations componentsJoinedByString: @" "];
    }

    GoPsiSetDynamicConfig(sponsorID, authorizationsList);
    GoPsiReconnectTunnel();
}

// See comment in header
- (BOOL)stopAndReconnectWithCurrentSessionID {

    // Proceed only if a session ID has alreaby been generated.
    if (self.sessionID == nil) {
        return FALSE;
    }

    return [self start];
}

/*!
 Start the tunnel. If the tunnel is already started it will be stopped first.
 Assumes self.sessionID has been initialized -- i.e., assumes that
 start:(BOOL)ifNeeded has been called at least once.
 */
- (BOOL)start {
    @synchronized (PsiphonTunnel.self) {

        [self stop];

        [self logMessage:@"Starting Psiphon library"];

        BOOL usingNoticeFiles = FALSE;

        NSError *err;
        NSString *configStr = [self getConfig:&usingNoticeFiles error:&err];
        if (err != nil) {
            [self logMessage:[NSString stringWithFormat:@"Error getting config: %@", err.localizedDescription]];
            return FALSE;
        } else if (configStr == nil) {
            // Should never happen.
            [self logMessage:@"Error getting config"];
            return FALSE;
        }

        __block NSString *embeddedServerEntriesPath = @"";
        __block NSString *embeddedServerEntries = @"";
        
        // getEmbeddedServerEntriesPath is optional in the protocol
        if ([self.tunneledAppDelegate respondsToSelector:@selector(getEmbeddedServerEntriesPath)]) {
            dispatch_sync(self->callbackQueue, ^{
                embeddedServerEntriesPath = [self.tunneledAppDelegate getEmbeddedServerEntriesPath];
                if (embeddedServerEntriesPath == nil) {
                    // Don't pass NULL to go.
                    embeddedServerEntriesPath = @"";
                }
            });
        }

        // If getEmbeddedServerEntriesPath returns an empty string,
        // call getEmbeddedServerEntries
        if ([embeddedServerEntriesPath length] == 0) {
            // getEmbeddedServerEntries is optional in the protocol
            if ([self.tunneledAppDelegate respondsToSelector:@selector(getEmbeddedServerEntries)]) {
                dispatch_sync(self->callbackQueue, ^{
                    embeddedServerEntries = [self.tunneledAppDelegate getEmbeddedServerEntries];
                });

                if (embeddedServerEntries == nil) {
                    [self logMessage:@"Error getting embedded server entries from delegate"];
                    return FALSE;
                }
            }
        }

        [self changeConnectionStateTo:PsiphonConnectionStateConnecting evenIfSameState:NO];

        [self startInternetReachabilityMonitoring];

        @try {
            NSError *e = nil;

            GoPsiStart(
                configStr,
                embeddedServerEntries,
                embeddedServerEntriesPath,
                self,
                FALSE, // useDeviceBinder
                UseIPv6Synthesizer,
                UseHasIPv6RouteGetter,
                &e);
            
            if (e != nil) {
                [self logMessage:[NSString stringWithFormat: @"Psiphon library start failed: %@", e.localizedDescription]];
                [self changeConnectionStateTo:PsiphonConnectionStateDisconnected evenIfSameState:NO];
                return FALSE;
            }

            // self->usingNoticeFiles determines whether to invoke the
            // onDiagnosticMessage callback for tunnel-core notices and
            // whether to send logMessage messages to the notice files. Only
            // enable once GoPsiStart had succeeded, at which point the notice
            // files are initialized.
            //
            // Note that any tunnel-core notices received during GoPsiStart
            // will invoke the onDiagnosticMessage callback.
            if (usingNoticeFiles) {
                atomic_store(&self->usingNoticeFiles, TRUE);
            }
        }
        @catch(NSException *exception) {
            [self logMessage:[NSString stringWithFormat: @"Failed to start Psiphon library: %@", exception.reason]];
            [self changeConnectionStateTo:PsiphonConnectionStateDisconnected evenIfSameState:NO];
            return FALSE;
        }

        [self logMessage:@"Psiphon library started"];
        
        return TRUE;
    }
}

/*!
 Start the tunnel if it's not already started.
 */
- (BOOL)startIfNeeded {
    PsiphonConnectionState connState = [self getConnectionState];

    if (connState == PsiphonConnectionStateDisconnected) {
        return [self start];
    }

    // We have found that on iOS, the local proxies will get killed before the
    // tunnel gets disconnected (or before it realizes it's dead). So we need to
    // start if we either in a disconnected state or if our local proxies are dead.
    BOOL needRestart = NO;

    // Check SOCKS proxy first
    // Note that check is skipped if proxy is not running, i.e. proxy port == 0
    NSInteger socksProxyPort = [self getLocalSocksProxyPort];
    needRestart = (socksProxyPort != 0 && ![self isLocalProxyAliveAtPort:socksProxyPort]);

    // If SOCKS proxy is alive or not running then perform the same check for HTTP proxy
    if(!needRestart) {
        NSInteger httpProxyPort = [self getLocalHttpProxyPort];
        needRestart = (httpProxyPort != 0 && ![self isLocalProxyAliveAtPort:httpProxyPort]);
    }

    if (needRestart) {
        return [self start];
    }

    // Otherwise we're already connected, so let the app know via the same signaling
    // that we'd use if we were doing a connection sequence.
    [self changeConnectionStateTo:connState evenIfSameState:YES];

    return TRUE;
}

// See comment in header.
- (void)stop {
    @synchronized (PsiphonTunnel.self) {
        [self logMessage: @"Stopping Psiphon library"];

        [self stopInternetReachabilityMonitoring];

        GoPsiStop();
        
        [self logMessage: @"Psiphon library stopped"];

        atomic_store(&self->localSocksProxyPort, 0);
        atomic_store(&self->localHttpProxyPort, 0);

        [self changeConnectionStateTo:PsiphonConnectionStateDisconnected evenIfSameState:NO];
    }
}

// See comment in header.
- (PsiphonConnectionState)getConnectionState {
    return atomic_load(&self->connectionState);
}

- (BOOL)getNetworkReachabilityStatus:(NetworkReachability * _Nonnull)status {
    PsiphonConnectionState connState = [self getConnectionState];
    if (connState == PsiphonConnectionStateDisconnected) {
        return FALSE;
    }
    (*status) = atomic_load(&self->currentNetworkStatus);
    return TRUE;
}

// See comment in header.
- (NSInteger)getLocalSocksProxyPort {
    return atomic_load(&self->localSocksProxyPort);
}

// See comment in header.
- (NSInteger)getLocalHttpProxyPort {
    return atomic_load(&self->localHttpProxyPort);
}

// See comment in header.
- (long)getPacketTunnelMTU {
    return GoPsiGetPacketTunnelMTU();
}

// See comment in header.
+ (NSString * _Nonnull)getBuildInfo {
    return GoPsiGetBuildInfo();
}

#pragma mark - Profiling utilities

- (void)writeRuntimeProfilesTo:(NSString * _Nonnull)outputDirectory withCPUSampleDurationSeconds:(int)cpuSampleDurationSeconds withBlockSampleDurationSeconds:(int)blockSampleDurationSeconds {
    GoPsiWriteRuntimeProfiles(outputDirectory, cpuSampleDurationSeconds, blockSampleDurationSeconds);
}

#pragma mark - PsiphonTunnel logic implementation methods (private)

+ (NSURL*)libraryURLWithError:(NSError**)err {

    *err = nil;

    NSFileManager *fileManager = [NSFileManager defaultManager];

    NSError *urlForDirectoryError;
    NSURL *libraryURL = [fileManager URLForDirectory:NSLibraryDirectory
                                            inDomain:NSUserDomainMask
                                   appropriateForURL:nil
                                              create:NO
                                               error:&urlForDirectoryError];

    if (urlForDirectoryError != nil) {
        *err = [NSError errorWithDomain:PsiphonTunnelErrorDomain
                                   code:PsiphonTunnelErrorCodeLibraryDirectoryError
                               userInfo:@{NSUnderlyingErrorKey:urlForDirectoryError}];
    }

    return libraryURL;
}

/*!
 Build the config string for the tunnel.
 @returns String containing the JSON config. `nil` on error.
 */
- (NSString * _Nullable)getConfig:(BOOL * _Nonnull)usingNoticeFiles
                            error:(NSError *_Nullable *_Nonnull)outError {

    *outError = nil;

    // tunneledAppDelegate is a weak reference, so check it.
    if (self.tunneledAppDelegate == nil) {
        [self logMessage:@"tunneledApp delegate lost"];
        return nil;
    }

    __block id configObject = nil;
    dispatch_sync(self->callbackQueue, ^{
        configObject = [self.tunneledAppDelegate getPsiphonConfig];
    });

    __weak PsiphonTunnel *weakSelf = self;
    void (^logMessage)(NSString * _Nonnull) = ^void(NSString * _Nonnull message) {
        __strong PsiphonTunnel *strongSelf = weakSelf;
        if (strongSelf != nil) {
            [strongSelf logMessage:message];
        }
    };

    if (configObject == nil) {
        *outError = [NSError errorWithDomain:PsiphonTunnelErrorDomain
                                        code:PsiphonTunnelErrorCodeConfigError
                                    userInfo:@{NSLocalizedDescriptionKey:@"Error config object nil"}];
        return nil;
    }

    NSError *err;
    NSString *psiphonConfig = [PsiphonTunnel buildPsiphonConfig:configObject
                                              tunnelWholeDevice:&self->tunnelWholeDevice
                                               usingNoticeFiles:usingNoticeFiles
                                                      sessionID:self.sessionID
                                                     logMessage:logMessage
                                                          error:&err];
    if (err != nil) {
        *outError = err;
        return nil;
    }

    return psiphonConfig;
}

+ (NSString * _Nullable)buildPsiphonConfig:(id _Nonnull)configObject
                        tunnelWholeDevice:(BOOL * _Nonnull)tunnelWholeDevice
                          usingNoticeFiles:(BOOL * _Nonnull)usingNoticeFiles
                                 sessionID:(NSString * _Nonnull)sessionID
                                logMessage:(void (^)(NSString * _Nonnull))logMessage
                                     error:(NSError *_Nullable *_Nonnull)outError {

    *outError = nil;
    
    __block NSDictionary *initialConfig = nil;
    
    if ([configObject isKindOfClass:[NSString class]]) {
        
        id block = ^(id obj, BOOL *ignored) {
            if (ignored == nil || *ignored == YES) {
                return;
            }
            initialConfig = (NSDictionary *)obj;
        };
        
        id eh = ^(NSError *err) {
            initialConfig = nil;
            NSString *s = [NSString stringWithFormat:@"Config JSON parse failed: %@", err.description];
            *outError = [NSError errorWithDomain:PsiphonTunnelErrorDomain
                                            code:PsiphonTunnelErrorCodeConfigError
                                        userInfo:@{NSLocalizedDescriptionKey:s}];
        };
        
        id parser = [SBJson4Parser parserWithBlock:block allowMultiRoot:NO unwrapRootArray:NO errorHandler:eh];
        [parser parse:[(NSString *)configObject dataUsingEncoding:NSUTF8StringEncoding]];
        
    } else if ([configObject isKindOfClass:[NSDictionary class]]) {
        
        initialConfig = (NSDictionary *)configObject;
        
    } else {
        *outError = [NSError errorWithDomain:PsiphonTunnelErrorDomain
                                        code:PsiphonTunnelErrorCodeConfigError
                                    userInfo:@{NSLocalizedDescriptionKey:
                                                   @"configObject should reference either an "
                                                    "NSDictionary object or an NSString object"}];
        return nil;
    }

    if (*outError != nil) {
        return nil;
    } else if (initialConfig == nil) {
        // Should never happen.
        *outError = [NSError errorWithDomain:PsiphonTunnelErrorDomain
                                        code:PsiphonTunnelErrorCodeConfigError
                                    userInfo:@{NSLocalizedDescriptionKey:@"initialConfig nil"}];
        return nil;
    }

    NSMutableDictionary *config = [NSMutableDictionary dictionaryWithDictionary:initialConfig];
    
    //
    // Check for required values
    //
    
    if (config[@"PropagationChannelId"] == nil) {
        *outError = [NSError errorWithDomain:PsiphonTunnelErrorDomain
                                        code:PsiphonTunnelErrorCodeConfigError
                                    userInfo:@{NSLocalizedDescriptionKey:
                                                   @"Config missing PropagationChannelId"}];
        return nil;
    }

    if (config[@"SponsorId"] == nil) {
        *outError = [NSError errorWithDomain:PsiphonTunnelErrorDomain
                                        code:PsiphonTunnelErrorCodeConfigError
                                    userInfo:@{NSLocalizedDescriptionKey:
                                                   @"Config missing SponsorId"}];
        return nil;
    }
    
    //
    // Fill in optional config values.
    //

    if (config[@"EstablishTunnelTimeoutSeconds"] == nil) {
        // If not otherwise set, we want no tunnel establishment timeout
        config[@"EstablishTunnelTimeoutSeconds"] = [NSNumber numberWithInt:0];
    }

    //
    // DataRootDirectory
    //

    NSError *err;

    // Some clients will have a data directory that they'd prefer the Psiphon
    // library use, but if not we'll default to the user Library directory.
    //
    // Note: this deprecates the "DataStoreDirectory" config field.
    NSURL *defaultDataRootDirectoryURL = [PsiphonTunnel defaultDataRootDirectoryWithError:&err];
    if (err != nil) {
        NSString *s = [NSString stringWithFormat:@"Unable to get defaultDataRootDirectoryURL: %@",
                       [Redactor errorDescription:err]];
        *outError = [NSError errorWithDomain:PsiphonTunnelErrorDomain
                                        code:PsiphonTunnelErrorCodeConfigError
                                    userInfo:@{NSLocalizedDescriptionKey:s}];
        return nil;
    }

    if (config[@"DataRootDirectory"] == nil) {

        NSFileManager *fileManager = [NSFileManager defaultManager];

        [fileManager createDirectoryAtURL:defaultDataRootDirectoryURL
              withIntermediateDirectories:YES
                               attributes:nil
                                    error:&err];
        if (err != nil) {
            NSString *s = [NSString stringWithFormat:@"Unable to create defaultRootDirectoryURL: %@",
                           [Redactor errorDescription:err]];
            *outError = [NSError errorWithDomain:PsiphonTunnelErrorDomain
                                            code:PsiphonTunnelErrorCodeConfigError
                                        userInfo:@{NSLocalizedDescriptionKey:s}];
            return nil;
        }

        config[@"DataRootDirectory"] = defaultDataRootDirectoryURL.path;
    }
    else {
        logMessage(@"DataRootDirectory overridden");
    }

    // Ensure that the configured data root directory is not backed up to iCloud or iTunes.
    NSURL *dataRootDirectory = [NSURL fileURLWithPath:config[@"DataRootDirectory"]];

    BOOL succeeded = [Backups excludeFileFromBackup:dataRootDirectory.path err:&err];
    if (!succeeded) {
        logMessage([NSString stringWithFormat:@"Failed to exclude data root directory from backup: %@", [Redactor errorDescription:err]]);
    } else {
        logMessage(@"Excluded data root directory from backup");
    }

    //
    // DataStoreDirectory
    //

    NSURL *libraryURL = [PsiphonTunnel libraryURLWithError:&err];
    if (err != nil) {
        NSString *s = [NSString stringWithFormat:@"Unable to get Library URL: %@", [Redactor errorDescription:err]];
        *outError = [NSError errorWithDomain:PsiphonTunnelErrorDomain
                                        code:PsiphonTunnelErrorCodeConfigError
                                    userInfo:@{NSLocalizedDescriptionKey:s}];
        return nil;
    }

    // Some clients will have a data directory that they'd prefer the Psiphon
    // library use, but if not we'll default to the user Library directory.
    //
    // Deprecated:
    // Tunnel core now stores its files under a single data root directory, which can be configured.
    // Setting the datastore directory allows tunnel core to migrate datastore files from the old
    // directory structure to the new one; this can be done with either the deprecated config field
    // "DataStoreDirectory" or the more explict new field "MigrateDataStoreDirectory".
    NSURL *defaultDataStoreDirectoryURL = [libraryURL URLByAppendingPathComponent:@"datastore"
                                                                      isDirectory:YES];
    
    if (defaultDataStoreDirectoryURL == nil) {
        *outError = [NSError errorWithDomain:PsiphonTunnelErrorDomain
                                        code:PsiphonTunnelErrorCodeConfigError
                                    userInfo:@{NSLocalizedDescriptionKey:@"Unable to create defaultDataStoreDirectoryURL"}];
        return nil;
    }
    
    if (config[@"DataStoreDirectory"] == nil) {
        config[@"MigrateDataStoreDirectory"] = defaultDataStoreDirectoryURL.path;
    }
    else {
        logMessage(@"DataStoreDirectory overridden from default");
    }

    //
    // Remote Server List
    //

    // Deprecated:
    // Tunnel core now stores its files under a single data root directory, which can be configured.
    // Setting the remote server list download filename allows tunnel core to migrate remote server
    // list download files to the new directory structure under the data root directory; this can be
    // done with either the deprecated config field "RemoteServerListDownloadFilename" or the more
    // explict new field "MigrateRemoteServerListDownloadFilename".
    NSString *defaultRemoteServerListFilename = [[libraryURL URLByAppendingPathComponent:@"remote_server_list" isDirectory:NO] path];
    if (defaultRemoteServerListFilename == nil) {
        *outError = [NSError errorWithDomain:PsiphonTunnelErrorDomain
                                        code:PsiphonTunnelErrorCodeConfigError
                                    userInfo:@{NSLocalizedDescriptionKey:@"Unable to create defaultRemoteServerListFilename"}];
        return nil;
    }
    
    if (config[@"RemoteServerListDownloadFilename"] == nil) {
        config[@"MigrateRemoteServerListDownloadFilename"] = defaultRemoteServerListFilename;
    }
    else {
        logMessage(@"RemoteServerListDownloadFilename overridden from default");
    }
    
    // If RemoteServerListUrl/RemoteServerListURLs and RemoteServerListSignaturePublicKey
    // are absent, we'll just leave them out, but we'll log about it.
    if ((config[@"RemoteServerListUrl"] == nil && config[@"RemoteServerListURLs"] == nil) ||
        config[@"RemoteServerListSignaturePublicKey"] == nil) {
        logMessage(@"Remote server list functionality will be disabled");
    }
    
    //
    // Obfuscated Server List
    //

    // Deprecated:
    // Tunnel core now stores its files under a single data root directory, which can be configured.
    // Setting the obfuscated server list download directory allows tunnel core to migrate
    // obfuscated server list files from the old directory structure to the new one; this can be
    // done with either the deprecated config field "ObfuscatedServerListDownloadDirectory" or the
    // more explict new field "MigrateObfuscatedServerListDownloadDirectory".
    NSURL *defaultOSLDirectoryURL = [libraryURL URLByAppendingPathComponent:@"osl" isDirectory:YES];
    if (defaultOSLDirectoryURL == nil) {
        *outError = [NSError errorWithDomain:PsiphonTunnelErrorDomain
                                        code:PsiphonTunnelErrorCodeConfigError
                                    userInfo:@{NSLocalizedDescriptionKey:@"Unable to create defaultOSLDirectory"}];
        return nil;
    }
    if (config[@"ObfuscatedServerListDownloadDirectory"] == nil) {
        config[@"MigrateObfuscatedServerListDownloadDirectory"] = defaultOSLDirectoryURL.path;
    }
    else {
        logMessage(@"ObfuscatedServerListDownloadDirectory overridden from default");
    }
    
    // If ObfuscatedServerListRootURL/ObfuscatedServerListRootURLs is absent,
    // we'll leave it out, but log the absence.
    if (config[@"ObfuscatedServerListRootURL"] == nil && config[@"ObfuscatedServerListRootURLs"] == nil) {
        logMessage(@"Obfuscated server list functionality will be disabled");
    }

    //
    // Tunnel Whole Device (defaults to not whole device)
    //

    // We'll record our state about what mode we're in.
    *tunnelWholeDevice = (config[@"PacketTunnelTunFileDescriptor"] != nil);

    // Optional fields not being altered. If not set, their defaults will be used:
    // * LocalSocksProxyPort
    // * LocalHttpProxyPort
    // * UpstreamProxyUrl
    // * EmitDiagnosticNotices
    // * EgressRegion
    // * timeout fields
    
    //
    // Fill in the rest of the values.
    //
    
    config[@"ClientPlatform"] = [PsiphonClientPlatform getClientPlatform];
        
    config[@"DeviceRegion"] = [PsiphonTunnel getDeviceRegion];
    
    // We don't support upgrade downloading
    config[@"UpgradeDownloadURLs"] = nil;
    config[@"UpgradeDownloadUrl"] = nil;
    config[@"UpgradeDownloadClientVersionHeader"] = nil;
    config[@"UpgradeDownloadFilename"] = nil;

    config[@"SessionID"] = sessionID;

    // Indicate whether UseNoticeFiles is set
    *usingNoticeFiles = (config[@"UseNoticeFiles"] != nil);

    // For iOS VPN, set VPN client feature while preserving any present feature names
    if (*tunnelWholeDevice == TRUE) {
        id oldClientFeatures = config[@"ClientFeatures"];
        NSString *vpnClientFeature = @"VPN";
        NSMutableArray<NSString*> *clientFeatures;

        if (oldClientFeatures != nil) {
            if (![oldClientFeatures isKindOfClass:[NSArray<NSString*> class]]) {
                *outError = [NSError errorWithDomain:PsiphonTunnelErrorDomain
                                                code:PsiphonTunnelErrorCodeConfigError
                                            userInfo:@{NSLocalizedDescriptionKey:@"ClientFeatures not NSArray<String*>"}];
                return nil;
            }
            clientFeatures = [NSMutableArray arrayWithArray:oldClientFeatures];
            if (![clientFeatures containsObject:vpnClientFeature]) {
                [clientFeatures addObject:vpnClientFeature];
            }
        } else {
            clientFeatures = [NSMutableArray arrayWithObject:vpnClientFeature];
        }
        config[@"ClientFeatures"] = clientFeatures;

    }

    // Where required, enable DisableSystemRootCAs, which overrides
    // the TransferURL.SkipVerify configuration for remote server list
    // downloads and feedback uploads. Both of these operations have
    // additional security at the payload level. Verifying TLS certificates
    // is preferred, as an additional security and circumvention layer, but
    // is not possible in these circumstances:
    // - On iOS < 12, Go 1.18+ does not support loading the system root CAs.
    // - On iOS < 15 and in the VPN extension, loading the system root CAs
    //   exceeds the extension memory limit.

    BOOL alwaysSkipVerify = TRUE;
    if (@available(iOS 15.0, *)) {
        alwaysSkipVerify = FALSE;
    } else if (@available(iOS 12.0, *)) {
        alwaysSkipVerify = *tunnelWholeDevice;
    }
    config[@"DisableSystemRootCAs"] = @(alwaysSkipVerify);

    NSString *finalConfigStr = [[[SBJson4Writer alloc] init] stringWithObject:config];
    
    if (finalConfigStr == nil) {
        *outError = [NSError errorWithDomain:PsiphonTunnelErrorDomain
                                        code:PsiphonTunnelErrorCodeConfigError
                                    userInfo:@{NSLocalizedDescriptionKey:@"Failed to convert config to JSON string"}];
        return nil;
    }

    return finalConfigStr;
}

/*!
 Process notices from tunnel core.
 @param noticeJSON  The notice data, JSON encoded.
 */
- (void)handlePsiphonNotice:(NSString * _Nonnull)noticeJSON {

    BOOL diagnostic = TRUE;
    BOOL internalError = FALSE;
    
    __block NSDictionary *notice = nil;
    id block = ^(id obj, BOOL *ignored) {
        if (ignored == nil || *ignored == YES) {
            return;
        }
        notice = (NSDictionary *)obj;
    };
    
    id eh = ^(NSError *err) {
        notice = nil;
        [self logMessage:[NSString stringWithFormat: @"Notice JSON parse failed: %@", err.description]];
    };
    
    id parser = [SBJson4Parser parserWithBlock:block allowMultiRoot:NO unwrapRootArray:NO errorHandler:eh];
    [parser parse:[noticeJSON dataUsingEncoding:NSUTF8StringEncoding]];
    
    if (notice == nil) {
        return;
    }

    NSString *noticeType = notice[@"noticeType"];
    if (noticeType == nil) {
        [self logMessage:@"Notice missing noticeType"];
        return;
    }
    
    if ([noticeType isEqualToString:@"Tunnels"]) {
        id count = [notice valueForKeyPath:@"data.count"];
        if (![count isKindOfClass:[NSNumber class]]) {
            [self logMessage:[NSString stringWithFormat: @"Tunnels notice missing data.count: %@", noticeJSON]];
            return;
        }

        if ([count integerValue] == 0) {
            [self changeConnectionStateTo:PsiphonConnectionStateConnecting evenIfSameState:NO];
        } else if ([count integerValue] == 1) {
            [self changeConnectionStateTo:PsiphonConnectionStateConnected evenIfSameState:NO];
        }
        // count > 1 is an additional multi-tunnel establishment, and not reported.
    }
    else if ([noticeType isEqualToString:@"Exiting"]) {
        if ([self.tunneledAppDelegate respondsToSelector:@selector(onExiting)]) {
            dispatch_sync(self->callbackQueue, ^{
                [self.tunneledAppDelegate onExiting];
            });
        }
    }
    else if ([noticeType isEqualToString:@"AvailableEgressRegions"]) {
        id regions = [notice valueForKeyPath:@"data.regions"];
        if (![regions isKindOfClass:[NSArray class]]) {
            [self logMessage:[NSString stringWithFormat: @"AvailableEgressRegions notice missing data.regions: %@", noticeJSON]];
            return;
        }

        if ([self.tunneledAppDelegate respondsToSelector:@selector(onAvailableEgressRegions:)]) {
            dispatch_sync(self->callbackQueue, ^{
                [self.tunneledAppDelegate onAvailableEgressRegions:regions];
            });
        }
    }
    else if ([noticeType isEqualToString:@"SocksProxyPortInUse"]) {
        id port = [notice valueForKeyPath:@"data.port"];
        if (![port isKindOfClass:[NSNumber class]]) {
            [self logMessage:[NSString stringWithFormat: @"SocksProxyPortInUse notice missing data.port: %@", noticeJSON]];
            return;
        }

        if ([self.tunneledAppDelegate respondsToSelector:@selector(onSocksProxyPortInUse:)]) {
            dispatch_sync(self->callbackQueue, ^{
                [self.tunneledAppDelegate onSocksProxyPortInUse:[port integerValue]];
            });
        }
    }
    else if ([noticeType isEqualToString:@"HttpProxyPortInUse"]) {
        id port = [notice valueForKeyPath:@"data.port"];
        if (![port isKindOfClass:[NSNumber class]]) {
            [self logMessage:[NSString stringWithFormat: @"HttpProxyPortInUse notice missing data.port: %@", noticeJSON]];
            return;
        }

        if ([self.tunneledAppDelegate respondsToSelector:@selector(onHttpProxyPortInUse:)]) {
            dispatch_sync(self->callbackQueue, ^{
                [self.tunneledAppDelegate onHttpProxyPortInUse:[port integerValue]];
            });
        }
    }
    else if ([noticeType isEqualToString:@"ListeningSocksProxyPort"]) {
        id port = [notice valueForKeyPath:@"data.port"];
        if (![port isKindOfClass:[NSNumber class]]) {
            [self logMessage:[NSString stringWithFormat: @"ListeningSocksProxyPort notice missing data.port: %@", noticeJSON]];
            return;
        }

        NSInteger portInt = [port integerValue];

        atomic_store(&self->localSocksProxyPort, portInt);

        if ([self.tunneledAppDelegate respondsToSelector:@selector(onListeningSocksProxyPort:)]) {
            dispatch_sync(self->callbackQueue, ^{
                [self.tunneledAppDelegate onListeningSocksProxyPort:portInt];
            });
        }
    }
    else if ([noticeType isEqualToString:@"ListeningHttpProxyPort"]) {
        id port = [notice valueForKeyPath:@"data.port"];
        if (![port isKindOfClass:[NSNumber class]]) {
            [self logMessage:[NSString stringWithFormat: @"ListeningHttpProxyPort notice missing data.port: %@", noticeJSON]];
            return;
        }

        NSInteger portInt = [port integerValue];

        atomic_store(&self->localHttpProxyPort, portInt);

        if ([self.tunneledAppDelegate respondsToSelector:@selector(onListeningHttpProxyPort:)]) {
            dispatch_sync(self->callbackQueue, ^{
                [self.tunneledAppDelegate onListeningHttpProxyPort:portInt];
            });
        }
    }
    else if ([noticeType isEqualToString:@"UpstreamProxyError"]) {
        id message = [notice valueForKeyPath:@"data.message"];
        if (![message isKindOfClass:[NSString class]]) {
            [self logMessage:[NSString stringWithFormat: @"UpstreamProxyError notice missing data.message: %@", noticeJSON]];
            return;
        }
        
        if ([self.tunneledAppDelegate respondsToSelector:@selector(onUpstreamProxyError:)]) {
            dispatch_sync(self->callbackQueue, ^{
                [self.tunneledAppDelegate onUpstreamProxyError:message];
            });
        }
    }
    else if ([noticeType isEqualToString:@"ClientUpgradeDownloaded"]) {
        // We don't support upgrade downloading
    }
    else if ([noticeType isEqualToString:@"ClientIsLatestVersion"]) {
        // We don't support upgrade downloading
    }
    else if ([noticeType isEqualToString:@"Homepage"]) {
        id url = [notice valueForKeyPath:@"data.url"];
        if (![url isKindOfClass:[NSString class]]) {
            [self logMessage:[NSString stringWithFormat: @"Homepage notice missing data.url: %@", noticeJSON]];
            return;
        }
        
        if ([self.tunneledAppDelegate respondsToSelector:@selector(onHomepage:)]) {
            dispatch_sync(self->callbackQueue, ^{
                [self.tunneledAppDelegate onHomepage:url];
            });
        }
    }
    else if ([noticeType isEqualToString:@"ClientRegion"]) {
        id region = [notice valueForKeyPath:@"data.region"];
        if (![region isKindOfClass:[NSString class]]) {
            [self logMessage:[NSString stringWithFormat: @"ClientRegion notice missing data.region: %@", noticeJSON]];
            return;
        }
        
        if ([self.tunneledAppDelegate respondsToSelector:@selector(onClientRegion:)]) {
            dispatch_sync(self->callbackQueue, ^{
                [self.tunneledAppDelegate onClientRegion:region];
            });
        }
    }
    else if ([noticeType isEqualToString:@"ClientAddress"]) {
        diagnostic = FALSE;

        id address = [notice valueForKeyPath:@"data.address"];
        if (![address isKindOfClass:[NSString class]]) {
            [self logMessage:[NSString stringWithFormat: @"ClientAddress notice missing data.address: %@", noticeJSON]];
            return;
        }

        if ([self.tunneledAppDelegate respondsToSelector:@selector(onClientAddress:)]) {
            dispatch_sync(self->callbackQueue, ^{
                [self.tunneledAppDelegate onClientAddress:address];
            });
        }
    }
    else if ([noticeType isEqualToString:@"SplitTunnelRegions"]) {
        id regions = [notice valueForKeyPath:@"data.regions"];
        if (![regions isKindOfClass:[NSArray class]]) {
            [self logMessage:[NSString stringWithFormat: @"SplitTunnelRegions notice missing data.regions: %@", noticeJSON]];
            return;
        }

        if ([self.tunneledAppDelegate respondsToSelector:@selector(onSplitTunnelRegions:)]) {
            dispatch_sync(self->callbackQueue, ^{
                [self.tunneledAppDelegate onSplitTunnelRegions:regions];
            });
        }
    }
    else if ([noticeType isEqualToString:@"Untunneled"]) {
        diagnostic = FALSE;

        id address = [notice valueForKeyPath:@"data.address"];
        if (![address isKindOfClass:[NSString class]]) {
            [self logMessage:[NSString stringWithFormat: @"Untunneled notice missing data.address: %@", noticeJSON]];
            return;
        }
        
        if ([self.tunneledAppDelegate respondsToSelector:@selector(onUntunneledAddress:)]) {
            dispatch_sync(self->callbackQueue, ^{
                [self.tunneledAppDelegate onUntunneledAddress:address];
            });
        }
    }
    else if ([noticeType isEqualToString:@"BytesTransferred"]) {
        diagnostic = FALSE;
        
        id sent = [notice valueForKeyPath:@"data.sent"];
        id received = [notice valueForKeyPath:@"data.received"];
        if (![sent isKindOfClass:[NSNumber class]] || ![received isKindOfClass:[NSNumber class]]) {
            [self logMessage:[NSString stringWithFormat: @"BytesTransferred notice missing data.sent or data.received: %@", noticeJSON]];
            return;
        }

        if ([self.tunneledAppDelegate respondsToSelector:@selector(onBytesTransferred::)]) {
            dispatch_sync(self->callbackQueue, ^{
                [self.tunneledAppDelegate onBytesTransferred:[sent longLongValue]:[received longLongValue]];
            });
        }
    }
    else if ([noticeType isEqualToString:@"ServerTimestamp"]) {
        id timestamp = [notice valueForKeyPath:@"data.timestamp"];
        if (![timestamp isKindOfClass:[NSString class]]) {
            [self logMessage:[NSString stringWithFormat: @"ServerTimestamp notice missing data.timestamp: %@", noticeJSON]];
            return;
        }

        if ([self.tunneledAppDelegate respondsToSelector:@selector(onServerTimestamp:)]) {
            dispatch_sync(self->callbackQueue, ^{
                [self.tunneledAppDelegate onServerTimestamp:timestamp];
            });
        }
    }
    else if ([noticeType isEqualToString:@"ActiveAuthorizationIDs"]) {
        id authorizations = [notice valueForKeyPath:@"data.IDs"];
        if (![authorizations isKindOfClass:[NSArray class]]) {
            [self logMessage:[NSString stringWithFormat: @"ActiveAuthorizationIDs notice missing data.IDs: %@", noticeJSON]];
            return;
        }

        if ([self.tunneledAppDelegate respondsToSelector:@selector(onActiveAuthorizationIDs:)]) {
            dispatch_sync(self->callbackQueue, ^{
                [self.tunneledAppDelegate onActiveAuthorizationIDs:authorizations];
            });
        }
    }
    else if ([noticeType isEqualToString:@"TrafficRateLimits"]) {
        id upstreamBytesPerSecond = [notice valueForKeyPath:@"data.upstreamBytesPerSecond"];
        id downstreamBytesPerSecond = [notice valueForKeyPath:@"data.downstreamBytesPerSecond"];
        if (![upstreamBytesPerSecond isKindOfClass:[NSNumber class]] || ![downstreamBytesPerSecond isKindOfClass:[NSNumber class]]) {
            [self logMessage:[NSString stringWithFormat: @"TrafficRateLimits notice missing data.upstreamBytesPerSecond or data.downstreamBytesPerSecond: %@", noticeJSON]];
            return;
        }

        if ([self.tunneledAppDelegate respondsToSelector:@selector(onTrafficRateLimits::)]) {
            dispatch_sync(self->callbackQueue, ^{
                [self.tunneledAppDelegate onTrafficRateLimits:[upstreamBytesPerSecond longLongValue]:[downstreamBytesPerSecond longLongValue]];
            });
        }
    }
    else if ([noticeType isEqualToString:@"ServerAlert"]) {
        id reason = [notice valueForKeyPath:@"data.reason"];
        id subject = [notice valueForKeyPath:@"data.subject"];
        if (![reason isKindOfClass:[NSString class]] || ![subject isKindOfClass:[NSString class]]) {
            [self logMessage:[NSString stringWithFormat: @"ServerAlert notice missing data.reason or data.subject: %@", noticeJSON]];
            return;
        }
        id actionURLs = [notice valueForKeyPath:@"data.actionURLs"];
        if (![actionURLs isKindOfClass:[NSArray class]]) {
            [self logMessage:[NSString stringWithFormat: @"ServerAlert notice missing data.actionURLs: %@", noticeJSON]];
            return;
        }

        if ([self.tunneledAppDelegate respondsToSelector:@selector(onServerAlert:::)]) {
            dispatch_sync(self->callbackQueue, ^{
                [self.tunneledAppDelegate onServerAlert:reason:subject:actionURLs];
            });
        }
    }
    else if ([noticeType isEqualToString:@"ApplicationParameters"]) {
        
        id parameters = [notice valueForKeyPath:@"data.parameters"];
        if (![parameters isKindOfClass:[NSDictionary class]]) {
            [self logMessage:[NSString stringWithFormat: @"ApplicationParameters notice missing data.parameters: %@", noticeJSON]];
            return;
        }

        if ([self.tunneledAppDelegate respondsToSelector:@selector(onApplicationParameters:)]) {
            dispatch_sync(self->callbackQueue, ^{
                [self.tunneledAppDelegate onApplicationParameters:parameters];
            });
        }
    }
<<<<<<< HEAD
    else if ([noticeType isEqualToString:@"InproxyOperatorMessage"]) {
        id message = [notice valueForKeyPath:@"data.message"];
        if (![message isKindOfClass:[NSString class]]) {
            [self logMessage:[NSString stringWithFormat: @"InproxyOperatorMessage notice missing data.message: %@", noticeJSON]];
            return;
        }
        if ([self.tunneledAppDelegate respondsToSelector:@selector(onInproxyOperatorMessage:)]) {
            dispatch_sync(self->callbackQueue, ^{
                [self.tunneledAppDelegate onInproxyOperatorMessage:message];
            });
        }
    }
    else if ([noticeType isEqualToString:@"InproxyProxyActivity"]) {
        id connectingClients = [notice valueForKeyPath:@"data.connectingClients"];
        id connectedClients = [notice valueForKeyPath:@"data.connectedClients"];
        id bytesUp = [notice valueForKeyPath:@"data.bytesUp"];
        id bytesDown = [notice valueForKeyPath:@"data.bytesDown"];
        if (![connectingClients isKindOfClass:[NSNumber class]] || ![connectedClients isKindOfClass:[NSNumber class]] || ![bytesUp isKindOfClass:[NSNumber class]] || ![bytesDown isKindOfClass:[NSNumber class]]) {
            [self logMessage:[NSString stringWithFormat: @"InproxyProxyActivity notice has invalid data types: %@", noticeJSON]];
            return;
        }
        if ([self.tunneledAppDelegate respondsToSelector:@selector(onInproxyProxyActivity:connectedClients:bytesUp:bytesDown:)]) {
            dispatch_sync(self->callbackQueue, ^{
                [self.tunneledAppDelegate onInproxyProxyActivity:[connectingClients intValue] connectedClients:[connectedClients intValue] bytesUp:[bytesUp longValue] bytesDown:[bytesDown longValue]];
            });
        }
    }
    else if ([noticeType isEqualToString:@"ActiveTunnel"]) {
=======
    else if ([noticeType isEqualToString:@"ConnectedServerRegion"]) {
>>>>>>> 8a531c92
        id region = [notice valueForKeyPath:@"data.serverRegion"];
        if (![region isKindOfClass:[NSString class]]) {
            [self logMessage:[NSString stringWithFormat: @"ActiveTunnel notice missing data.serverRegion: %@", noticeJSON]];
            return;
        }
        if ([self.tunneledAppDelegate respondsToSelector:@selector(onConnectedServerRegion:)]) {
            dispatch_sync(self->callbackQueue, ^{
                [self.tunneledAppDelegate onConnectedServerRegion:region];
            });
        }
    }
    else if ([noticeType isEqualToString:@"InternalError"]) {
        internalError = TRUE;
    }
    
    // When tunnel-core is managing diagnostics, onDiagnosticMessage is
    // typically not called: the user app will get callbacks for specific
    // events such as onConnected, and for all other notices tunnel-core
    // is recording them and the overhead of posting to the user app is
    // redundant and unnecessary.
    //
    // The only exception is NoticeInternalError, where tunnel-core has
    // failed to log a notice. In this case, the user app receives
    // onDiagnosticMessage and a chance to report the error.
    //
    // Otherwise, when tunnel-core is not managing diagnostics, pass
    // diagnostic messages to onDiagnosticMessage.
    if (diagnostic &&
        (atomic_load(&self->usingNoticeFiles) == FALSE || internalError == TRUE)) {

        NSDictionary *data = notice[@"data"];
        if (data == nil) {
            return;
        }
        
        NSString *dataStr = [[[SBJson4Writer alloc] init] stringWithObject:data];
        NSString *timestampStr = notice[@"timestamp"];
        if (timestampStr == nil) {
            return;
        }

        NSString *diagnosticMessage = [NSString stringWithFormat:@"%@: %@", noticeType, dataStr];
        [self postDiagnosticMessage:diagnosticMessage withTimestamp:timestampStr];
    }
}

- (void)logMessage:(NSString *)message {

    // When tunnel-core is configured to manage diagnostics,
    // library logMessages are sent to tunnel-core.
    // Otherwise, they are posted to onDiagnosticMessage for
    // the user app to manage.

    if (atomic_load(&self->usingNoticeFiles) == TRUE) {
        GoPsiNoticeUserLog(message);
    } else {
        NSString *timestamp = [rfc3339Formatter stringFromDate:[NSDate date]];
        [self postDiagnosticMessage:message withTimestamp:timestamp];
    }
}

- (void)postDiagnosticMessage:(NSString *)message withTimestamp:(NSString * _Nonnull)timestamp {
    if ([self.tunneledAppDelegate respondsToSelector:@selector(onDiagnosticMessage:withTimestamp:)]) {
        dispatch_sync(self->callbackQueue, ^{
            [self.tunneledAppDelegate onDiagnosticMessage:message withTimestamp:timestamp];
        });
    }
}

#pragma mark - GoPsiPsiphonProvider protocol implementation (private)

- (NSString *)bindToDevice:(long)fileDescriptor error:(NSError **)error {

    *error = [[NSError alloc] initWithDomain:@"iOSLibrary" code:1 userInfo:@{NSLocalizedDescriptionKey: @"bindToDevice: not supported"}];
    return @"";
}

- (NSString *)getDNSServersAsString {

    // In non-VPN mode, don't use the tunnel-core custom DNS resolver with
    // any system DNS servers, as these are commonly LAN addresses and
    // sending UDP packets to the LAN will trigger Local Network Privacy
    // permissions requirements.
    if (self->tunnelWholeDevice == TRUE && atomic_load(&self->useInitialDNS)) {
        return self->initialDNSCache;
    } else {
        // Alternate DNS servers may be provided by psiphon-tunnel-core config
        // or tactics, or the system default resolver may be used (Go on iOS
        // uses the C standard library resolver via CGO, and iOS ensures
        // those calls are routed outside of the VPN when invoked from a VPN
        // extension).
        return @"";
    }
}

- (long)hasNetworkConnectivity {

    BOOL hasConnectivity = [self->reachability reachabilityStatus] != NetworkReachabilityNotReachable;

    if (!hasConnectivity) {
        // changeConnectionStateTo self-throttles, so even if called multiple
        // times it won't send multiple messages to the app.
        [self changeConnectionStateTo:PsiphonConnectionStateWaitingForNetwork evenIfSameState:NO];
    }

    return hasConnectivity;
}

- (NSString *)iPv6Synthesize:(NSString *)IPv4Addr {
    return [IPv6Synthesizer IPv4ToIPv6:IPv4Addr];
}

- (long)hasIPv6Route {
    // Unused on iOS.
    return FALSE;
}

- (NSString *)getNetworkID {
    NSError *warn;
    NSString *networkID = [NetworkID getNetworkIDWithReachability:self->reachability
                                          andCurrentNetworkStatus:atomic_load(&self->currentNetworkStatus)
                                                tunnelWholeDevice:self->tunnelWholeDevice
                                                          warning:&warn];
    if (warn != nil) {
        [self logMessage:[NSString stringWithFormat:@"error getting network ID: %@", warn.localizedDescription]];
    }
    return networkID;
}

- (void)notice:(NSString *)noticeJSON {
    // To prevent out-of-control memory usage, we want to limit the number of notices
    // we asynchronously queue. Note that this means we'll start blocking Go threads
    // after the first notice, but that's still preferable to a memory explosion.
    dispatch_semaphore_wait(self->noticeHandlingSemaphore, DISPATCH_TIME_FOREVER);

    dispatch_async(self->workQueue, ^{
        [self handlePsiphonNotice:noticeJSON];
        dispatch_semaphore_signal(self->noticeHandlingSemaphore);
    });
}

#pragma mark - Helpers (private)

/**
    @brief Returns NSString array of DNS addresses for current active
           network interface using libresolv.
    @return Array of DNS addresses, nil on failure.
 */

- (NSArray<NSString *> *)getSystemDNSServers {
    NSMutableArray<NSString *> *serverList = [NSMutableArray new];

    // Limitations:
    //
    // - May not work on IPv6-only networks:
    //   https://developer.apple.com/forums/thread/86338.
    //
    // - Will not return the DNS servers for the underlying physical network
    //   once the VPN is running:
    //   https://developer.apple.com/forums/thread/661601.
    //
    // - Potential APIs which return the DNS servers associated with an
    //   interface (e.g, invoke nw_path_get_dns_servers as part of
    //   NWPathMonitor) are private:
    //   https://developer.apple.com/forums/thread/107861.
    //
    // - High-level APIs such as resolving and making connections via
    //   NEPacketTunnelProvider are missing circumvention capabilities.

    res_state _state;
    _state = malloc(sizeof(struct __res_state));

    if (res_ninit(_state) < 0) {
        [self logMessage:@"getSystemDNSServers: res_ninit failed."];
        free(_state);
        return nil;
    }

    union res_sockaddr_union servers[NI_MAXSERV];  // Default max 32

    int numServersFound = res_getservers(_state, servers, NI_MAXSERV);

    char hostBuf[NI_MAXHOST];
    for (int i = 0; i < numServersFound; i++) {
        union res_sockaddr_union s = servers[i];
        if (s.sin.sin_len > 0) {
            int ret_code = getnameinfo((struct sockaddr *)&s.sin,
              (socklen_t)s.sin.sin_len,
              (char *)&hostBuf,
              sizeof(hostBuf),
              nil,
              0,
              NI_NUMERICHOST); // Flag "numeric form of hostname"

            if (EXIT_SUCCESS == ret_code) {
                [serverList addObject:[NSString stringWithUTF8String:hostBuf]];
            } else {
                [self logMessage:[NSString stringWithFormat: @"getSystemDNSServers: getnameinfo failed: %d", ret_code]];
            }
        }
    }

    // Clear memory used by res_ninit
    res_ndestroy(_state);
    free(_state);

    return serverList;
}

- (void)changeConnectionStateTo:(PsiphonConnectionState)newState evenIfSameState:(BOOL)forceNotification {
    // Store the new state and get the old state.
    PsiphonConnectionState oldState = atomic_exchange(&self->connectionState, newState);

    // If the state has changed, inform the app.
    if (forceNotification || oldState != newState) {
        if ([self.tunneledAppDelegate respondsToSelector:@selector(onConnectionStateChangedFrom:to:)]) {
            dispatch_sync(self->callbackQueue, ^{
                [self.tunneledAppDelegate onConnectionStateChangedFrom:oldState to:newState];
            });
        }

        if (newState == PsiphonConnectionStateDisconnected) {
            // This isn't a message sent to the app.
        }
        else if (newState == PsiphonConnectionStateConnecting &&
                 [self.tunneledAppDelegate respondsToSelector:@selector(onConnecting)]) {
            dispatch_sync(self->callbackQueue, ^{
                [self.tunneledAppDelegate onConnecting];
            });
        }
        else if (newState == PsiphonConnectionStateConnected &&
                 [self.tunneledAppDelegate respondsToSelector:@selector(onConnected)]) {
            dispatch_sync(self->callbackQueue, ^{
                [self.tunneledAppDelegate onConnected];
            });
        }
        else if (newState == PsiphonConnectionStateWaitingForNetwork &&
                 [self.tunneledAppDelegate respondsToSelector:@selector(onStartedWaitingForNetworkConnectivity)]) {
            dispatch_sync(self->callbackQueue, ^{
                [self.tunneledAppDelegate onStartedWaitingForNetworkConnectivity];
            });
        }
    }
}

/*!
 Checks if the local proxy at a given port is responding.
 NOTE: This must only be called when there's a valid SOCKS or HTTP proxy port (i.e., when
 we're in a connected state.)
 @return  TRUE if the local proxy is responding, FALSE otherwise.
 */
- (BOOL)isLocalProxyAliveAtPort:(NSInteger)port {
    CFSocketRef sockfd;
    sockfd = CFSocketCreate(NULL, AF_INET, SOCK_STREAM, IPPROTO_TCP, 0, NULL, NULL);
    if (sockfd == NULL) {
        // An error occurred creating the socket. It's impossible to complete
        // the test. We'll be optimistic.
        return YES;
    }

    struct sockaddr_in servaddr;
    memset(&servaddr, 0, sizeof(servaddr));
    servaddr.sin_len = sizeof(servaddr);
    servaddr.sin_family = AF_INET;
    servaddr.sin_port = htons(port);
    inet_pton(AF_INET, [@"127.0.0.1" cStringUsingEncoding:NSUTF8StringEncoding], &servaddr.sin_addr);

    CFDataRef connectAddr = CFDataCreate(NULL, (unsigned char *)&servaddr, sizeof(servaddr));
    if (connectAddr == NULL) {
        CFSocketInvalidate(sockfd);
        CFRelease(sockfd);
        // Again, be optimistic.
        return YES;
    }

    BOOL proxyTestSuccess = YES;
    if (CFSocketConnectToAddress(sockfd, connectAddr, 1) != kCFSocketSuccess) {
        proxyTestSuccess = NO;
    }

    CFSocketInvalidate(sockfd);
    CFRelease(sockfd);
    CFRelease(connectAddr);

    return proxyTestSuccess;
}

// We are going to do our own monitoring of the network reachability, rather
// than relying on the tunnel to inform us. This is because it can take a long
// time for the tunnel to notice the network is gone (depending on attempts to
// use the tunnel).
- (void)startInternetReachabilityMonitoring {
    // (1) Start notifier and then (2) sample the reachability status to bootstrap current network
    // status. This ordering is required to ensure we do not miss any reachability status updates.
    // Note: this function must complete execution before any reachability changed notifications are
    // processed to ensure ordering; otherwise (2) may overwrite the current network status with a
    // stale value in the unlikely event where a reachability changed notification is emitted
    // immediately after (1).
    [[NSNotificationCenter defaultCenter] addObserver:self selector:@selector(internetReachabilityChanged:) name:kReachabilityChangedNotification object :nil];
    [self->reachability startNotifier];
    atomic_store(&self->currentNetworkStatus, [self->reachability reachabilityStatus]);
}

- (void)stopInternetReachabilityMonitoring {
    [self->reachability stopNotifier];
    [[NSNotificationCenter defaultCenter] removeObserver:self name:kReachabilityChangedNotification object:nil];
}

- (void)internetReachabilityChanged:(NSNotification *)note {
    // Ensure notifications are not processed until current network status is
    // bootstrapped. See comment in startInternetReachabilityMonitoring.
    @synchronized (PsiphonTunnel.self) {
        // Invalidate initialDNSCache due to limitations documented in
        // getSystemDNSServers.
        //
        // TODO: consider at least reverting to using the initialDNSCache when a
        // new network ID matches the initial network ID -- i.e., when the device
        // is back on the initial network -- even though those DNS servers _may_
        // have changed.
        atomic_store(&self->useInitialDNS, FALSE);

        NetworkReachability networkStatus;
        NetworkReachability previousNetworkStatus;
        BOOL interfaceChanged = FALSE;

        // Pass current reachability through to the delegate
        // as soon as a network reachability change is detected
        if (@available(iOS 12.0, *)) {
            ReachabilityChangedNotification *notif = [note object];
            networkStatus = notif.reachabilityStatus;
            if (notif.prevDefaultActiveInterfaceName == nil && notif.curDefaultActiveInterfaceName == nil) {
                // no interface change
            } else if (notif.prevDefaultActiveInterfaceName == nil || notif.curDefaultActiveInterfaceName == nil) {
                // interface appeared or disappeared
                interfaceChanged = TRUE;
            } else if (![notif.prevDefaultActiveInterfaceName isEqualToString:notif.curDefaultActiveInterfaceName]) {
                // active interface changed
                interfaceChanged = TRUE;
            }
        } else {
            Reachability* currentReachability = [note object];
            networkStatus = [currentReachability reachabilityStatus];
        }

        if ([self.tunneledAppDelegate respondsToSelector:@selector(onInternetReachabilityChanged:)]) {
            dispatch_sync(self->callbackQueue, ^{
                [self.tunneledAppDelegate onInternetReachabilityChanged:networkStatus];
            });
        }

        previousNetworkStatus = atomic_exchange(&self->currentNetworkStatus, networkStatus);

        // Restart if the network status or interface has changed, unless the previous status was
        // NetworkReachabilityNotReachable, because the tunnel should be waiting for connectivity in
        // that case.
        if ((networkStatus != previousNetworkStatus || interfaceChanged) && previousNetworkStatus != NetworkReachabilityNotReachable) {
            GoPsiReconnectTunnel();
        }
    }
}

/*!
 Determine the device's region. Makes a best guess based on available info.
 @returns The two-letter country code that the device is probably located in.
 */
+ (NSString * _Nonnull)getDeviceRegion {
    /// One of the ways we determine the device region is to look at the current timezone. When then need to map that to a likely country.
    /// This mapping is derived from here: https://en.wikipedia.org/wiki/List_of_tz_database_time_zones
    const NSDictionary *timezoneToCountryCode = @{@"Africa/Abidjan": @"CI", @"Africa/Accra": @"GH", @"Africa/Addis_Ababa": @"ET", @"Africa/Algiers": @"DZ", @"Africa/Asmara": @"ER", @"Africa/Bamako": @"ML", @"Africa/Bangui": @"CF", @"Africa/Banjul": @"GM", @"Africa/Bissau": @"GW", @"Africa/Blantyre": @"MW", @"Africa/Brazzaville": @"CG", @"Africa/Bujumbura": @"BI", @"Africa/Cairo": @"EG", @"Africa/Casablanca": @"MA", @"Africa/Ceuta": @"ES", @"Africa/Conakry": @"GN", @"Africa/Dakar": @"SN", @"Africa/Dar_es_Salaam": @"TZ", @"Africa/Djibouti": @"DJ", @"Africa/Douala": @"CM", @"Africa/El_Aaiun": @"EH", @"Africa/Freetown": @"SL", @"Africa/Gaborone": @"BW", @"Africa/Harare": @"ZW", @"Africa/Johannesburg": @"ZA", @"Africa/Juba": @"SS", @"Africa/Kampala": @"UG", @"Africa/Khartoum": @"SD", @"Africa/Kigali": @"RW", @"Africa/Kinshasa": @"CD", @"Africa/Lagos": @"NG", @"Africa/Libreville": @"GA", @"Africa/Lome": @"TG", @"Africa/Luanda": @"AO", @"Africa/Lubumbashi": @"CD", @"Africa/Lusaka": @"ZM", @"Africa/Malabo": @"GQ", @"Africa/Maputo": @"MZ", @"Africa/Maseru": @"LS", @"Africa/Mbabane": @"SZ", @"Africa/Mogadishu": @"SO", @"Africa/Monrovia": @"LR", @"Africa/Nairobi": @"KE", @"Africa/Ndjamena": @"TD", @"Africa/Niamey": @"NE", @"Africa/Nouakchott": @"MR", @"Africa/Ouagadougou": @"BF", @"Africa/Porto-Novo": @"BJ", @"Africa/Sao_Tome": @"ST", @"Africa/Tripoli": @"LY", @"Africa/Tunis": @"TN", @"Africa/Windhoek": @"NA", @"America/Adak": @"US", @"America/Anchorage": @"US", @"America/Anguilla": @"AI", @"America/Antigua": @"AG", @"America/Araguaina": @"BR", @"America/Argentina/Buenos_Aires": @"AR", @"America/Argentina/Catamarca": @"AR", @"America/Argentina/Cordoba": @"AR", @"America/Argentina/Jujuy": @"AR", @"America/Argentina/La_Rioja": @"AR", @"America/Argentina/Mendoza": @"AR", @"America/Argentina/Rio_Gallegos": @"AR", @"America/Argentina/Salta": @"AR", @"America/Argentina/San_Juan": @"AR", @"America/Argentina/San_Luis": @"AR", @"America/Argentina/Tucuman": @"AR", @"America/Argentina/Ushuaia": @"AR", @"America/Aruba": @"AW", @"America/Asuncion": @"PY", @"America/Atikokan": @"CA", @"America/Bahia": @"BR", @"America/Bahia_Banderas": @"MX", @"America/Barbados": @"BB", @"America/Belem": @"BR", @"America/Belize": @"BZ", @"America/Blanc-Sablon": @"CA", @"America/Boa_Vista": @"BR", @"America/Bogota": @"CO", @"America/Boise": @"US", @"America/Cambridge_Bay": @"CA", @"America/Campo_Grande": @"BR", @"America/Cancun": @"MX", @"America/Caracas": @"VE", @"America/Cayenne": @"GF", @"America/Cayman": @"KY", @"America/Chicago": @"US", @"America/Chihuahua": @"MX", @"America/Costa_Rica": @"CR", @"America/Creston": @"CA", @"America/Cuiaba": @"BR", @"America/Curacao": @"CW", @"America/Danmarkshavn": @"GL", @"America/Dawson": @"CA", @"America/Dawson_Creek": @"CA", @"America/Denver": @"US", @"America/Detroit": @"US", @"America/Dominica": @"DM", @"America/Edmonton": @"CA", @"America/Eirunepe": @"BR", @"America/El_Salvador": @"SV", @"America/Fort_Nelson": @"CA", @"America/Fortaleza": @"BR", @"America/Glace_Bay": @"CA", @"America/Godthab": @"GL", @"America/Goose_Bay": @"CA", @"America/Grand_Turk": @"TC", @"America/Grenada": @"GD", @"America/Guadeloupe": @"GP", @"America/Guatemala": @"GT", @"America/Guayaquil": @"EC", @"America/Guyana": @"GY", @"America/Halifax": @"CA", @"America/Havana": @"CU", @"America/Hermosillo": @"MX", @"America/Indiana/Indianapolis": @"US", @"America/Indiana/Knox": @"US", @"America/Indiana/Marengo": @"US", @"America/Indiana/Petersburg": @"US", @"America/Indiana/Tell_City": @"US", @"America/Indiana/Vevay": @"US", @"America/Indiana/Vincennes": @"US", @"America/Indiana/Winamac": @"US", @"America/Inuvik": @"CA", @"America/Iqaluit": @"CA", @"America/Jamaica": @"JM", @"America/Juneau": @"US", @"America/Kentucky/Louisville": @"US", @"America/Kentucky/Monticello": @"US", @"America/Kralendijk": @"BQ", @"America/La_Paz": @"BO", @"America/Lima": @"PE", @"America/Los_Angeles": @"US", @"America/Lower_Princes": @"SX", @"America/Maceio": @"BR", @"America/Managua": @"NI", @"America/Manaus": @"BR", @"America/Marigot": @"MF", @"America/Martinique": @"MQ", @"America/Matamoros": @"MX", @"America/Mazatlan": @"MX", @"America/Menominee": @"US", @"America/Merida": @"MX", @"America/Metlakatla": @"US", @"America/Mexico_City": @"MX", @"America/Miquelon": @"PM", @"America/Moncton": @"CA", @"America/Monterrey": @"MX", @"America/Montevideo": @"UY", @"America/Montserrat": @"MS", @"America/Nassau": @"BS", @"America/New_York": @"US", @"America/Nipigon": @"CA", @"America/Nome": @"US", @"America/Noronha": @"BR", @"America/North_Dakota/Beulah": @"US", @"America/North_Dakota/Center": @"US", @"America/North_Dakota/New_Salem": @"US", @"America/Ojinaga": @"MX", @"America/Panama": @"PA", @"America/Pangnirtung": @"CA", @"America/Paramaribo": @"SR", @"America/Phoenix": @"US", @"America/Port_of_Spain": @"TT", @"America/Port-au-Prince": @"HT", @"America/Porto_Velho": @"BR", @"America/Puerto_Rico": @"PR", @"America/Rainy_River": @"CA", @"America/Rankin_Inlet": @"CA", @"America/Recife": @"BR", @"America/Regina": @"CA", @"America/Resolute": @"CA", @"America/Rio_Branco": @"BR", @"America/Santarem": @"BR", @"America/Santiago": @"CL", @"America/Santo_Domingo": @"DO", @"America/Sao_Paulo": @"BR", @"America/Scoresbysund": @"GL", @"America/Sitka": @"US", @"America/St_Barthelemy": @"BL", @"America/St_Johns": @"CA", @"America/St_Kitts": @"KN", @"America/St_Lucia": @"LC", @"America/St_Thomas": @"VI", @"America/St_Vincent": @"VC", @"America/Swift_Current": @"CA", @"America/Tegucigalpa": @"HN", @"America/Thule": @"GL", @"America/Thunder_Bay": @"CA", @"America/Tijuana": @"MX", @"America/Toronto": @"CA", @"America/Tortola": @"VG", @"America/Vancouver": @"CA", @"America/Whitehorse": @"CA", @"America/Winnipeg": @"CA", @"America/Yakutat": @"US", @"America/Yellowknife": @"CA", @"Antarctica/Casey": @"AQ", @"Antarctica/Davis": @"AQ", @"Antarctica/DumontDUrville": @"AQ", @"Antarctica/Macquarie": @"AU", @"Antarctica/Mawson": @"AQ", @"Antarctica/McMurdo": @"AQ", @"Antarctica/Palmer": @"AQ", @"Antarctica/Rothera": @"AQ", @"Antarctica/Syowa": @"AQ", @"Antarctica/Troll": @"AQ", @"Antarctica/Vostok": @"AQ", @"Arctic/Longyearbyen": @"SJ", @"Asia/Aden": @"YE", @"Asia/Almaty": @"KZ", @"Asia/Amman": @"JO", @"Asia/Anadyr": @"RU", @"Asia/Aqtau": @"KZ", @"Asia/Aqtobe": @"KZ", @"Asia/Ashgabat": @"TM", @"Asia/Baghdad": @"IQ", @"Asia/Bahrain": @"BH", @"Asia/Baku": @"AZ", @"Asia/Bangkok": @"TH", @"Asia/Barnaul": @"RU", @"Asia/Beirut": @"LB", @"Asia/Bishkek": @"KG", @"Asia/Brunei": @"BN", @"Asia/Chita": @"RU", @"Asia/Choibalsan": @"MN", @"Asia/Colombo": @"LK", @"Asia/Damascus": @"SY", @"Asia/Dhaka": @"BD", @"Asia/Dili": @"TL", @"Asia/Dubai": @"AE", @"Asia/Dushanbe": @"TJ", @"Asia/Gaza": @"PS", @"Asia/Hebron": @"PS", @"Asia/Ho_Chi_Minh": @"VN", @"Asia/Hong_Kong": @"HK", @"Asia/Hovd": @"MN", @"Asia/Irkutsk": @"RU", @"Asia/Jakarta": @"ID", @"Asia/Jayapura": @"ID", @"Asia/Jerusalem": @"IL", @"Asia/Kabul": @"AF", @"Asia/Kamchatka": @"RU", @"Asia/Karachi": @"PK", @"Asia/Kathmandu": @"NP", @"Asia/Khandyga": @"RU", @"Asia/Kolkata": @"IN", @"Asia/Krasnoyarsk": @"RU", @"Asia/Kuala_Lumpur": @"MY", @"Asia/Kuching": @"MY", @"Asia/Kuwait": @"KW", @"Asia/Macau": @"MO", @"Asia/Magadan": @"RU", @"Asia/Makassar": @"ID", @"Asia/Manila": @"PH", @"Asia/Muscat": @"OM", @"Asia/Nicosia": @"CY", @"Asia/Novokuznetsk": @"RU", @"Asia/Novosibirsk": @"RU", @"Asia/Omsk": @"RU", @"Asia/Oral": @"KZ", @"Asia/Phnom_Penh": @"KH", @"Asia/Pontianak": @"ID", @"Asia/Pyongyang": @"KP", @"Asia/Qatar": @"QA", @"Asia/Qyzylorda": @"KZ", @"Asia/Rangoon": @"MM", @"Asia/Riyadh": @"SA", @"Asia/Sakhalin": @"RU", @"Asia/Samarkand": @"UZ", @"Asia/Seoul": @"KR", @"Asia/Shanghai": @"CN", @"Asia/Singapore": @"SG", @"Asia/Srednekolymsk": @"RU", @"Asia/Taipei": @"TW", @"Asia/Tashkent": @"UZ", @"Asia/Tbilisi": @"GE", @"Asia/Tehran": @"IR", @"Asia/Thimphu": @"BT", @"Asia/Tokyo": @"JP", @"Asia/Tomsk": @"RU", @"Asia/Ulaanbaatar": @"MN", @"Asia/Urumqi": @"CN", @"Asia/Ust-Nera": @"RU", @"Asia/Vientiane": @"LA", @"Asia/Vladivostok": @"RU", @"Asia/Yakutsk": @"RU", @"Asia/Yekaterinburg": @"RU", @"Asia/Yerevan": @"AM", @"Atlantic/Azores": @"PT", @"Atlantic/Bermuda": @"BM", @"Atlantic/Canary": @"ES", @"Atlantic/Cape_Verde": @"CV", @"Atlantic/Faroe": @"FO", @"Atlantic/Madeira": @"PT", @"Atlantic/Reykjavik": @"IS", @"Atlantic/South_Georgia": @"GS", @"Atlantic/St_Helena": @"SH", @"Atlantic/Stanley": @"FK", @"Australia/Adelaide": @"AU", @"Australia/Brisbane": @"AU", @"Australia/Broken_Hill": @"AU", @"Australia/Currie": @"AU", @"Australia/Darwin": @"AU", @"Australia/Eucla": @"AU", @"Australia/Hobart": @"AU", @"Australia/Lindeman": @"AU", @"Australia/Lord_Howe": @"AU", @"Australia/Melbourne": @"AU", @"Australia/Perth": @"AU", @"Australia/Sydney": @"AU", @"Europe/Amsterdam": @"NL", @"Europe/Andorra": @"AD", @"Europe/Astrakhan": @"RU", @"Europe/Athens": @"GR", @"Europe/Belgrade": @"RS", @"Europe/Berlin": @"DE", @"Europe/Bratislava": @"SK", @"Europe/Brussels": @"BE", @"Europe/Bucharest": @"RO", @"Europe/Budapest": @"HU", @"Europe/Busingen": @"DE", @"Europe/Chisinau": @"MD", @"Europe/Copenhagen": @"DK", @"Europe/Dublin": @"IE", @"Europe/Gibraltar": @"GI", @"Europe/Guernsey": @"GG", @"Europe/Helsinki": @"FI", @"Europe/Isle_of_Man": @"IM", @"Europe/Istanbul": @"TR", @"Europe/Jersey": @"JE", @"Europe/Kaliningrad": @"RU", @"Europe/Kiev": @"UA", @"Europe/Kirov": @"RU", @"Europe/Lisbon": @"PT", @"Europe/Ljubljana": @"SI", @"Europe/London": @"GB", @"Europe/Luxembourg": @"LU", @"Europe/Madrid": @"ES", @"Europe/Malta": @"MT", @"Europe/Mariehamn": @"AX", @"Europe/Minsk": @"BY", @"Europe/Monaco": @"MC", @"Europe/Moscow": @"RU", @"Europe/Oslo": @"NO", @"Europe/Paris": @"FR", @"Europe/Podgorica": @"ME", @"Europe/Prague": @"CZ", @"Europe/Riga": @"LV", @"Europe/Rome": @"IT", @"Europe/Samara": @"RU", @"Europe/San_Marino": @"SM", @"Europe/Sarajevo": @"BA", @"Europe/Simferopol": @"RU", @"Europe/Skopje": @"MK", @"Europe/Sofia": @"BG", @"Europe/Stockholm": @"SE", @"Europe/Tallinn": @"EE", @"Europe/Tirane": @"AL", @"Europe/Ulyanovsk": @"RU", @"Europe/Uzhgorod": @"UA", @"Europe/Vaduz": @"LI", @"Europe/Vatican": @"VA", @"Europe/Vienna": @"AT", @"Europe/Vilnius": @"LT", @"Europe/Volgograd": @"RU", @"Europe/Warsaw": @"PL", @"Europe/Zagreb": @"HR", @"Europe/Zaporozhye": @"UA", @"Europe/Zurich": @"CH", @"Indian/Antananarivo": @"MG", @"Indian/Chagos": @"IO", @"Indian/Christmas": @"CX", @"Indian/Cocos": @"CC", @"Indian/Comoro": @"KM", @"Indian/Kerguelen": @"TF", @"Indian/Mahe": @"SC", @"Indian/Maldives": @"MV", @"Indian/Mauritius": @"MU", @"Indian/Mayotte": @"YT", @"Indian/Reunion": @"RE", @"Pacific/Apia": @"WS", @"Pacific/Auckland": @"NZ", @"Pacific/Bougainville": @"PG", @"Pacific/Chatham": @"NZ", @"Pacific/Chuuk": @"FM", @"Pacific/Easter": @"CL", @"Pacific/Efate": @"VU", @"Pacific/Enderbury": @"KI", @"Pacific/Fakaofo": @"TK", @"Pacific/Fiji": @"FJ", @"Pacific/Funafuti": @"TV", @"Pacific/Galapagos": @"EC", @"Pacific/Gambier": @"PF", @"Pacific/Guadalcanal": @"SB", @"Pacific/Guam": @"GU", @"Pacific/Honolulu": @"US", @"Pacific/Johnston": @"UM", @"Pacific/Kiritimati": @"KI", @"Pacific/Kosrae": @"FM", @"Pacific/Kwajalein": @"MH", @"Pacific/Majuro": @"MH", @"Pacific/Marquesas": @"PF", @"Pacific/Midway": @"UM", @"Pacific/Nauru": @"NR", @"Pacific/Niue": @"NU", @"Pacific/Norfolk": @"NF", @"Pacific/Noumea": @"NC", @"Pacific/Pago_Pago": @"AS", @"Pacific/Palau": @"PW", @"Pacific/Pitcairn": @"PN", @"Pacific/Pohnpei": @"FM", @"Pacific/Port_Moresby": @"PG", @"Pacific/Rarotonga": @"CK", @"Pacific/Saipan": @"MP", @"Pacific/Tahiti": @"PF", @"Pacific/Tarawa": @"KI", @"Pacific/Tongatapu": @"TO", @"Pacific/Wake": @"UM", @"Pacific/Wallis": @"WF"};

    // First try getting from telephony info (will fail for non-phones and simulator)
    if (@available(iOS 16.0, *)) {
        // CTCarrier deprecated with no replacement as of iOS 16 so there is no alternative API to
        // get the carrier country code; [CTCarrier isoCountryCode] returns @"--" on iOS >=16.
    } else {
        CTTelephonyNetworkInfo *networkInfo = nil;
        CTCarrier *carrier = nil;
        NSString *carrierCountryCode = nil;
        if ((networkInfo = [[CTTelephonyNetworkInfo alloc] init]) != nil &&
            (carrier = [networkInfo subscriberCellularProvider]) != nil &&
            (carrierCountryCode = [carrier isoCountryCode]) != nil) {
            return [carrierCountryCode uppercaseString];
        }
    }

    // Next try to map the time zone to a country code.
    NSString *timezone = [[NSTimeZone systemTimeZone] name];
    if (timezoneToCountryCode[timezone] != nil) {
        return timezoneToCountryCode[timezone];
    }
    
    // Next try getting the region from the current locale. This isn't terribly
    // reliable (because, for example, en-US is used in a lot of places that
    // aren't the US).
    NSString *localeCountryCode = [[NSLocale currentLocale] objectForKey:NSLocaleCountryCode];
    
    if (localeCountryCode != nil) {
        return [localeCountryCode uppercaseString];
    }
    
    // Generic-ish default
    return @"US";
}

// RFC3339 formatter.
+ (NSDateFormatter*)rfc3339Formatter {

    NSDateFormatter *rfc3339Formatter = [[NSDateFormatter alloc] init];
    NSLocale *enUSPOSIXLocale = [NSLocale localeWithLocaleIdentifier:@"en_US_POSIX"];
    [rfc3339Formatter setLocale:enUSPOSIXLocale];

    // Example: notice time format from Go code: "2006-01-02T15:04:05.999Z07:00"
    [rfc3339Formatter setDateFormat:@"yyyy'-'MM'-'dd'T'HH':'mm':'ss.SSSZZZZZ"];
    [rfc3339Formatter setTimeZone:[NSTimeZone timeZoneForSecondsFromGMT:0]];

    return rfc3339Formatter;
}

/*!
 generateSessionID generates a session ID suitable for use with the Psiphon API.
 */
+ (NSString *)generateSessionID:(NSError *_Nullable *_Nonnull)outError {

    *outError = nil;

    const int sessionIDLen = 16;
    uint8_t sessionID[sessionIDLen];
    int result = SecRandomCopyBytes(kSecRandomDefault, sessionIDLen, sessionID);
    if (result != errSecSuccess) {
        NSString *errorDescription = [NSString stringWithFormat:@"Error generating session ID: %d", result];
        *outError = [NSError errorWithDomain:PsiphonTunnelErrorDomain
                                        code:PsiphonTunnelErrorCodeGenerateSessionIDError
                                    userInfo:@{NSLocalizedDescriptionKey:errorDescription}];
        return nil;
    }
    NSMutableString *hexEncodedSessionID = [NSMutableString stringWithCapacity:(sessionIDLen*2)];
    for (int i = 0; i < sessionIDLen; i++) {
        [hexEncodedSessionID appendFormat:@"%02x", sessionID[i]];
    }
    return hexEncodedSessionID;
}

@end

// See comment in header.
@implementation PsiphonTunnelFeedback {
    dispatch_queue_t workQueue;
    dispatch_queue_t callbackQueue;
}

- (id)init {
    self = [super init];
    if (self) {
        self->workQueue = dispatch_queue_create("com.psiphon3.library.feedback.WorkQueue", DISPATCH_QUEUE_SERIAL);
        self->callbackQueue = dispatch_queue_create("com.psiphon3.library.feedback.CallbackQueue", DISPATCH_QUEUE_SERIAL);
    }
    return self;
}

// See comment in header.
- (void)startSendFeedback:(NSString * _Nonnull)feedbackJson
       feedbackConfigJson:(id _Nonnull)feedbackConfigJson
               uploadPath:(NSString * _Nonnull)uploadPath
           loggerDelegate:(id<PsiphonTunnelLoggerDelegate> _Nullable)loggerDelegate
         feedbackDelegate:(id<PsiphonTunnelFeedbackDelegate> _Nonnull)feedbackDelegate {

    dispatch_async(self->workQueue, ^{

        __weak PsiphonTunnelFeedback *weakSelf = self;
        __weak id<PsiphonTunnelLoggerDelegate> weakLogger = loggerDelegate;
        __weak id<PsiphonTunnelFeedbackDelegate> weakFeedbackDelegate = feedbackDelegate;

        void (^logMessage)(NSString * _Nonnull) = ^void(NSString * _Nonnull message) {
            __strong PsiphonTunnelFeedback *strongSelf = weakSelf;
            if (strongSelf == nil) {
                return;
            }
            __strong id<PsiphonTunnelLoggerDelegate> strongLogger = weakLogger;
            if (strongLogger == nil) {
                return;
            }
            if ([strongLogger respondsToSelector:@selector(onDiagnosticMessage:withTimestamp:)]) {
                NSString *timestamp = [[PsiphonTunnel rfc3339Formatter] stringFromDate:[NSDate date]];
                dispatch_sync(strongSelf->callbackQueue, ^{
                    [strongLogger onDiagnosticMessage:message withTimestamp:timestamp];
                });
            }
        };

        NSError *err;
        NSString *sessionID = [PsiphonTunnel generateSessionID:&err];
        if (err != nil) {
            [feedbackDelegate sendFeedbackCompleted:err];
            return;
        }

        BOOL tunnelWholeDevice = FALSE;
        BOOL usingNoticeFiles = FALSE;

        NSString *psiphonConfig = [PsiphonTunnel buildPsiphonConfig:feedbackConfigJson
                                                  tunnelWholeDevice:&tunnelWholeDevice
                                                   usingNoticeFiles:&usingNoticeFiles
                                                          sessionID:sessionID
                                                         logMessage:logMessage
                                                              error:&err];
        if (err != nil) {
            NSError *outError = [NSError errorWithDomain:PsiphonTunnelErrorDomain
                                                    code:PsiphonTunnelErrorCodeConfigError
                                                userInfo:@{NSLocalizedDescriptionKey:@"Error building config",
                                                           NSUnderlyingErrorKey:err}];
            dispatch_sync(self->callbackQueue, ^{
                [feedbackDelegate sendFeedbackCompleted:outError];
            });
            return;
        } else if (psiphonConfig == nil) {
            // Should never happen.
            NSError *err = [NSError errorWithDomain:PsiphonTunnelErrorDomain
                                               code:PsiphonTunnelErrorCodeConfigError
                                           userInfo:@{NSLocalizedDescriptionKey:@"Error built config nil"}];
            dispatch_sync(self->callbackQueue, ^{
                [feedbackDelegate sendFeedbackCompleted:err];
            });
            return;
        }

        void (^sendFeedbackCompleted)(NSError * _Nonnull) = ^void(NSError * _Nonnull err) {
            __strong PsiphonTunnelFeedback *strongSelf = weakSelf;
            if (strongSelf == nil) {
                return;
            }
            __strong id<PsiphonTunnelFeedbackDelegate> strongFeedbackDelegate = weakFeedbackDelegate;
            if (strongFeedbackDelegate == nil) {
                return;
            }

            NSError *outError = nil;

            if (err != nil) {
                outError = [NSError errorWithDomain:PsiphonTunnelErrorDomain
                                               code:PsiphonTunnelErrorCodeSendFeedbackError
                                           userInfo:@{NSLocalizedDescriptionKey:@"Error sending feedback",
                                                      NSUnderlyingErrorKey:err}];
            }
            dispatch_sync(strongSelf->callbackQueue, ^{
                [strongFeedbackDelegate sendFeedbackCompleted:outError];
            });
        };

        PsiphonProviderFeedbackHandlerShim *innerFeedbackHandler =
            [[PsiphonProviderFeedbackHandlerShim alloc] initWithHandler:sendFeedbackCompleted];

        // Convert notice to a diagnostic message and then log it.
        void (^logNotice)(NSString * _Nonnull) = ^void(NSString * _Nonnull noticeJSON) {
            __strong PsiphonTunnelFeedback *strongSelf = weakSelf;
            if (strongSelf == nil) {
                return;
            }
            __strong id<PsiphonTunnelLoggerDelegate> strongLogger = weakLogger;
            if (strongLogger == nil) {
                return;
            }
            if ([strongLogger respondsToSelector:@selector(onDiagnosticMessage:withTimestamp:)]) {

                __block NSDictionary *notice = nil;
                id block = ^(id obj, BOOL *ignored) {
                    if (ignored == nil || *ignored == YES) {
                        return;
                    }
                    notice = (NSDictionary *)obj;
                };

                id eh = ^(NSError *err) {
                    notice = nil;
                    logMessage([NSString stringWithFormat: @"Notice JSON parse failed: %@", err.description]);
                };

                id parser = [SBJson4Parser parserWithBlock:block allowMultiRoot:NO unwrapRootArray:NO errorHandler:eh];
                [parser parse:[noticeJSON dataUsingEncoding:NSUTF8StringEncoding]];

                if (notice == nil) {
                    return;
                }

                NSString *noticeType = notice[@"noticeType"];
                if (noticeType == nil) {
                    logMessage(@"Notice missing noticeType");
                    return;
                }

                NSDictionary *data = notice[@"data"];
                if (data == nil) {
                    return;
                }

                NSString *dataStr = [[[SBJson4Writer alloc] init] stringWithObject:data];
                NSString *timestampStr = notice[@"timestamp"];
                if (timestampStr == nil) {
                    return;
                }

                NSString *diagnosticMessage = [NSString stringWithFormat:@"%@: %@", noticeType, dataStr];
                dispatch_sync(strongSelf->callbackQueue, ^{
                    [strongLogger onDiagnosticMessage:diagnosticMessage withTimestamp:timestampStr];
                });
            }
        };

        NSDateFormatter *rfc3339Formatter = [PsiphonTunnel rfc3339Formatter];

        void (^logger)(NSString * _Nonnull) = ^void(NSString * _Nonnull msg) {
            __strong PsiphonTunnelFeedback *strongSelf = weakSelf;
            if (strongSelf == nil) {
                return;
            }
            __strong id<PsiphonTunnelLoggerDelegate> strongLogger = weakLogger;
            if (strongLogger == nil) {
                return;
            }
            if ([strongLogger respondsToSelector:@selector(onDiagnosticMessage:withTimestamp:)]) {

                NSString *timestampStr = [rfc3339Formatter stringFromDate:[NSDate date]];
                dispatch_sync(strongSelf->callbackQueue, ^{
                    [strongLogger onDiagnosticMessage:msg withTimestamp:timestampStr];
                });
            }
        };

        PsiphonProviderNoticeHandlerShim *noticeHandler =
            [[PsiphonProviderNoticeHandlerShim alloc] initWithLogger:logNotice];

        PsiphonProviderNetwork *networkInfoProvider = [[PsiphonProviderNetwork alloc]
                                                       initWithTunnelWholeDevice:tunnelWholeDevice
                                                       logger:logger];

        GoPsiStartSendFeedback(
            psiphonConfig,
            feedbackJson,
            uploadPath,
            innerFeedbackHandler,
            networkInfoProvider,
            noticeHandler,
            UseIPv6Synthesizer,
            UseHasIPv6RouteGetter,
            &err);
        if (err != nil) {
            NSError *outError = [NSError errorWithDomain:PsiphonTunnelErrorDomain
                                                    code:PsiphonTunnelErrorCodeSendFeedbackError
                                                userInfo:@{NSLocalizedDescriptionKey:@"Error sending feedback",
                                                           NSUnderlyingErrorKey:err}];
            dispatch_sync(self->callbackQueue, ^{
                __strong id<PsiphonTunnelFeedbackDelegate> strongFeedbackDelegate = weakFeedbackDelegate;
                if (strongFeedbackDelegate == nil) {
                    return;
                }
                [strongFeedbackDelegate sendFeedbackCompleted:outError];
            });
        }
    });
}

// See comment in header.
- (void)stopSendFeedback {
    dispatch_sync(self->workQueue, ^{
        GoPsiStopSendFeedback();
    });
}

@end<|MERGE_RESOLUTION|>--- conflicted
+++ resolved
@@ -1174,7 +1174,6 @@
             });
         }
     }
-<<<<<<< HEAD
     else if ([noticeType isEqualToString:@"InproxyOperatorMessage"]) {
         id message = [notice valueForKeyPath:@"data.message"];
         if (![message isKindOfClass:[NSString class]]) {
@@ -1202,10 +1201,7 @@
             });
         }
     }
-    else if ([noticeType isEqualToString:@"ActiveTunnel"]) {
-=======
     else if ([noticeType isEqualToString:@"ConnectedServerRegion"]) {
->>>>>>> 8a531c92
         id region = [notice valueForKeyPath:@"data.serverRegion"];
         if (![region isKindOfClass:[NSString class]]) {
             [self logMessage:[NSString stringWithFormat: @"ActiveTunnel notice missing data.serverRegion: %@", noticeJSON]];
