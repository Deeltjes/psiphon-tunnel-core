--- conflicted
+++ resolved
@@ -625,31 +625,10 @@
         }
     }
     else if ([noticeType isEqualToString:@"ClientUpgradeDownloaded"]) {
-<<<<<<< HEAD
-        id filename = [notice valueForKeyPath:@"data.filename"];
-        if (![filename isKindOfClass:[NSString class]]) {
-            [self logMessage:[NSString stringWithFormat: @"ClientUpgradeDownloaded notice missing data.filename: %@", noticeJSON]];
-            return;
-        }
-        
-        if ([self.tunneledAppDelegate respondsToSelector:@selector(onClientUpgradeDownloaded:)]) {
-            dispatch_async(self->callbackQueue, ^{
-                [self.tunneledAppDelegate onClientUpgradeDownloaded:filename];
-            });
-        }
-    }
-    else if ([noticeType isEqualToString:@"ClientIsLatestVersion"]) {
-        if ([self.tunneledAppDelegate respondsToSelector:@selector(onClientIsLatestVersion)]) {
-            dispatch_async(self->callbackQueue, ^{
-                [self.tunneledAppDelegate onClientIsLatestVersion];
-            });
-        }
-=======
         // We don't support upgrade downloading
     }
     else if ([noticeType isEqualToString:@"ClientIsLatestVersion"]) {
         // We don't support upgrade downloading
->>>>>>> 69bffb67
     }
     else if ([noticeType isEqualToString:@"Homepage"]) {
         id url = [notice valueForKeyPath:@"data.url"];
