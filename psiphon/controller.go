--- conflicted
+++ resolved
@@ -1000,14 +1000,9 @@
 
 			NoticeActiveTunnel(
 				connectedTunnel.dialParams.ServerEntry.GetDiagnosticID(),
-				connectedTunnel.dialParams.TunnelProtocol,
-<<<<<<< HEAD
-				connectedTunnel.dialParams.ServerEntry.Region)
-=======
-				connectedTunnel.dialParams.ServerEntry.SupportsSSHAPIRequests())
+				connectedTunnel.dialParams.TunnelProtocol)
 
 			NoticeConnectedServerRegion(connectedTunnel.dialParams.ServerEntry.Region)
->>>>>>> 8a531c92
 
 			if isFirstTunnel {
 
