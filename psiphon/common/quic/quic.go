//go:build !PSIPHON_DISABLE_QUIC
// +build !PSIPHON_DISABLE_QUIC

/*
 * Copyright (c) 2018, Psiphon Inc.
 * All rights reserved.
 *
 * This program is free software: you can redistribute it and/or modify
 * it under the terms of the GNU General Public License as published by
 * the Free Software Foundation, either version 3 of the License, or
 * (at your option) any later version.
 *
 * This program is distributed in the hope that it will be useful,
 * but WITHOUT ANY WARRANTY; without even the implied warranty of
 * MERCHANTABILITY or FITNESS FOR A PARTICULAR PURPOSE.  See the
 * GNU General Public License for more details.
 *
 * You should have received a copy of the GNU General Public License
 * along with this program.  If not, see <http://www.gnu.org/licenses/>.
 *
 */

/*
Package quic wraps github.com/lucas-clemente/quic-go with net.Listener and
net.Conn types that provide a drop-in replacement for net.TCPConn.

Each QUIC connection has exactly one stream, which is the equivilent of a TCP
stream.

Conns returned from Accept will have an established QUIC connection and are
configured to perform a deferred AcceptStream on the first Read or Write.

Conns returned from Dial have an established QUIC connection and stream. Dial
accepts a Context input which may be used to cancel the dial.

Conns mask or translate qerr.PeerGoingAway to io.EOF as appropriate.

QUIC idle timeouts and keep alives are tuned to mitigate aggressive UDP NAT
timeouts on mobile data networks while accounting for the fact that mobile
devices in standby/sleep may not be able to initiate the keep alive.
*/
package quic

import (
	"context"
	"fmt"
	"io"
	"net"
	"net/http"
	"strings"
	"sync"
	"sync/atomic"
	"syscall"
	"time"

	tls "github.com/Psiphon-Labs/psiphon-tls"
	"github.com/Psiphon-Labs/psiphon-tunnel-core/psiphon/common"
	"github.com/Psiphon-Labs/psiphon-tunnel-core/psiphon/common/errors"
	"github.com/Psiphon-Labs/psiphon-tunnel-core/psiphon/common/obfuscator"
	"github.com/Psiphon-Labs/psiphon-tunnel-core/psiphon/common/prng"
	"github.com/Psiphon-Labs/psiphon-tunnel-core/psiphon/common/protocol"
	"github.com/Psiphon-Labs/psiphon-tunnel-core/psiphon/common/transforms"
	"github.com/Psiphon-Labs/psiphon-tunnel-core/psiphon/common/values"
	ietf_quic "github.com/Psiphon-Labs/quic-go"
	"github.com/Psiphon-Labs/quic-go/http3"
)

const (
	SERVER_HANDSHAKE_TIMEOUT = 30 * time.Second
	SERVER_IDLE_TIMEOUT      = 5 * time.Minute
	CLIENT_IDLE_TIMEOUT      = 30 * time.Second
)

// Enabled indicates if QUIC functionality is enabled.
func Enabled() bool {
	return true
}

const ietfQUIC1VersionNumber = 0x1

var supportedVersionNumbers = map[string]uint32{
	protocol.QUIC_VERSION_GQUIC39:       uint32(0x51303339),
	protocol.QUIC_VERSION_GQUIC43:       uint32(0x51303433),
	protocol.QUIC_VERSION_GQUIC44:       uint32(0x51303434),
	protocol.QUIC_VERSION_OBFUSCATED:    uint32(0x51303433),
	protocol.QUIC_VERSION_V1:            ietfQUIC1VersionNumber,
	protocol.QUIC_VERSION_RANDOMIZED_V1: ietfQUIC1VersionNumber,
	protocol.QUIC_VERSION_OBFUSCATED_V1: uint32(ietfQUIC1VersionNumber),
	protocol.QUIC_VERSION_DECOY_V1:      uint32(ietfQUIC1VersionNumber),
}

func isObfuscated(quicVersion string) bool {
	return quicVersion == protocol.QUIC_VERSION_OBFUSCATED ||
		quicVersion == protocol.QUIC_VERSION_OBFUSCATED_V1 ||
		quicVersion == protocol.QUIC_VERSION_DECOY_V1
}

func isDecoy(quicVersion string) bool {
	return quicVersion == protocol.QUIC_VERSION_DECOY_V1
}

func isClientHelloRandomized(quicVersion string) bool {
	return quicVersion == protocol.QUIC_VERSION_RANDOMIZED_V1
}

func isIETF(quicVersion string) bool {
	versionNumber, ok := supportedVersionNumbers[quicVersion]
	if !ok {
		return false
	}
	return isIETFVersionNumber(versionNumber)
}

func isIETFVersionNumber(versionNumber uint32) bool {
	return versionNumber == ietfQUIC1VersionNumber
}

func isGQUIC(quicVersion string) bool {
	return quicVersion == protocol.QUIC_VERSION_GQUIC39 ||
		quicVersion == protocol.QUIC_VERSION_GQUIC43 ||
		quicVersion == protocol.QUIC_VERSION_GQUIC44 ||
		quicVersion == protocol.QUIC_VERSION_OBFUSCATED
}

func getALPN(versionNumber uint32) string {
	return "h3"
}

// quic_test overrides the server idle timeout.
var serverIdleTimeout = SERVER_IDLE_TIMEOUT

// Listener is a net.Listener.
type Listener struct {
	quicListener
	obfuscatedPacketConn *ObfuscatedPacketConn
	clientRandomHistory  *obfuscator.SeedHistory
}

// Listen creates a new Listener.
func Listen(
	logger common.Logger,
	irregularTunnelLogger func(string, error, common.LogFields),
	address string,
	obfuscationKey string,
	enableGQUIC bool) (net.Listener, error) {

	certificate, privateKey, _, err := common.GenerateWebServerCertificate(
		values.GetHostName())
	if err != nil {
		return nil, errors.Trace(err)
	}

	tlsCertificate, err := tls.X509KeyPair(
		[]byte(certificate), []byte(privateKey))
	if err != nil {
		return nil, errors.Trace(err)
	}

	addr, err := net.ResolveUDPAddr("udp", address)
	if err != nil {
		return nil, errors.Trace(err)
	}

	udpConn, err := net.ListenUDP("udp", addr)
	if err != nil {
		return nil, errors.Trace(err)
	}

	seed, err := prng.NewSeed()
	if err != nil {
		udpConn.Close()
		return nil, errors.Trace(err)
	}

	// Note that WriteTimeoutUDPConn is not used here in the server case, as
	// the server UDP conn will have many concurrent writers, and each
	// SetWriteDeadline call by WriteTimeoutUDPConn would extend the deadline
	// for all existing blocked writers. ObfuscatedPacketConn.Close calls
	// SetWriteDeadline once to interrupt any blocked writers to ensure a
	// timely shutdown.

	obfuscatedPacketConn, err := NewServerObfuscatedPacketConn(
		udpConn, false, false, obfuscationKey, seed)
	if err != nil {
		udpConn.Close()
		return nil, errors.Trace(err)
	}

	// QUIC clients must prove knowledge of the obfuscated key via a message
	// sent in the TLS ClientHello random field, or receive no UDP packets
	// back from the server. This anti-probing mechanism is implemented using
	// the existing Passthrough message and SeedHistory replay detection
	// mechanisms. The replay history TTL is set to the validity period of
	// the passthrough message.
	//
	// Irregular events are logged for invalid client activity.

	clientRandomHistory := obfuscator.NewSeedHistory(
		&obfuscator.SeedHistoryConfig{SeedTTL: obfuscator.TLS_PASSTHROUGH_HISTORY_TTL})

	verifyClientHelloRandom := func(remoteAddr net.Addr, clientHelloRandom []byte) bool {

		ok := obfuscator.VerifyTLSPassthroughMessage(
			true, obfuscationKey, clientHelloRandom)
		if !ok {
			irregularTunnelLogger(
				common.IPAddressFromAddr(remoteAddr),
				errors.TraceNew("invalid client random message"),
				nil)
			return false
		}

		// Replay history is set to non-strict mode, allowing for a legitimate
		// client to resend its Initial packet, as may happen. Since the
		// source _port_ should be the same as the source IP in this case, we use
		// the full IP:port value as the client address from which a replay is
		// allowed.
		//
		// The non-strict case where ok is true and logFields is not nil is
		// ignored, and nothing is logged in that scenario.

		ok, logFields := clientRandomHistory.AddNew(
			false, remoteAddr.String(), "client-hello-random", clientHelloRandom)
		if !ok && logFields != nil {
			irregularTunnelLogger(
				common.IPAddressFromAddr(remoteAddr),
				errors.TraceNew("duplicate client random message"),
				*logFields)
		}

		return ok
	}

	var quicListener quicListener

	if !enableGQUIC {

		// When gQUIC is disabled, skip the muxListener entirely. This allows
		// quic-go to enable ECN operations as the packet conn is a
		// quic-goOOBCapablePacketConn; this provides some performance
		// optimizations and also generate packets that may be harder to
		// fingerprint, due to lack of ECN bits in IP packets otherwise.
		// Skipping muxListener also avoids the additional overhead of
		// pumping read packets though mux channels.

		tlsConfig, ietfQUICConfig := makeServerIETFConfig(
			obfuscatedPacketConn, verifyClientHelloRandom, tlsCertificate)

		tr := newIETFTransport(obfuscatedPacketConn)

		listener, err := tr.Listen(tlsConfig, ietfQUICConfig)
		if err != nil {
			obfuscatedPacketConn.Close()
			return nil, errors.Trace(err)
		}

		quicListener = &ietfQUICListener{
			Listener:  listener,
			transport: tr,
		}

	} else {

		// Note that, due to nature of muxListener, full accepts may happen before
		// return and caller calls Accept.

		muxListener, err := newMuxListener(
			logger, verifyClientHelloRandom, obfuscatedPacketConn, tlsCertificate)
		if err != nil {
			obfuscatedPacketConn.Close()
			return nil, errors.Trace(err)
		}

		quicListener = muxListener
	}

	return &Listener{
		quicListener:         quicListener,
		obfuscatedPacketConn: obfuscatedPacketConn,
		clientRandomHistory:  clientRandomHistory,
	}, nil
}

func makeServerIETFConfig(
	conn *ObfuscatedPacketConn,
	verifyClientHelloRandom func(net.Addr, []byte) bool,
	tlsCertificate tls.Certificate) (*tls.Config, *ietf_quic.Config) {

	tlsConfig := &tls.Config{
		Certificates: []tls.Certificate{tlsCertificate},
		NextProtos:   []string{getALPN(ietfQUIC1VersionNumber)},
	}

	ietfQUICConfig := &ietf_quic.Config{
		Allow0RTT:             true,
		HandshakeIdleTimeout:  SERVER_HANDSHAKE_TIMEOUT,
		MaxIdleTimeout:        serverIdleTimeout,
		MaxIncomingStreams:    1,
		MaxIncomingUniStreams: -1,
		// TODO: add jitter to keep alive period
		KeepAlivePeriod: CLIENT_IDLE_TIMEOUT / 2,

		VerifyClientHelloRandom:       verifyClientHelloRandom,
		ServerMaxPacketSizeAdjustment: conn.serverMaxPacketSizeAdjustment,
	}

	return tlsConfig, ietfQUICConfig
}

func newIETFTransport(conn net.PacketConn) *ietf_quic.Transport {
	return &ietf_quic.Transport{
		Conn: conn,

		// The quic-go server may respond with a version negotiation packet
		// before reaching the Initial packet processing with its
		// anti-probing defense. This may happen even for a malformed packet.
		// To prevent all responses to probers, version negotiation is
		// disabled, which disables sending these packets. The fact that the
		// server does not issue version negotiation packets may be a
		// fingerprint itself, but, regardless, probers cannot ellicit any
		// reponse from the server without providing a well-formed Initial
		// packet with a valid Client Hello random value.
		//
		// Limitation: once version negotiate is required, the order of
		// quic-go operations may need to be changed in order to first check
		// the Initial/Client Hello, and then issue any required version
		// negotiation packet.
		DisableVersionNegotiationPackets: true,
	}
}

// Accept returns a net.Conn that wraps a single QUIC connection and stream.
// The stream establishment is deferred until the first Read or Write,
// allowing Accept to be called in a fast loop while goroutines spawned to
// handle each net.Conn will perform the blocking AcceptStream.
func (listener *Listener) Accept() (net.Conn, error) {

	connection, err := listener.quicListener.Accept()
	if err != nil {
		return nil, errors.Trace(err)
	}

	return &Conn{
		connection:           connection,
		deferredAcceptStream: true,
	}, nil
}

func (listener *Listener) Close() error {
	_ = listener.obfuscatedPacketConn.Close()
	return listener.quicListener.Close()
}

// Dial establishes a new QUIC connection and stream to the server specified
// by address.
//
// packetConn is used as the underlying packet connection for QUIC. The dial
// may be cancelled by ctx; packetConn will be closed if the dial is
// cancelled or fails.
//
// When packetConn is a *net.UDPConn, QUIC ECN bit operations are supported,
// unless the specified QUIC version is obfuscated.
func Dial(
	ctx context.Context,
	packetConn net.PacketConn,
	remoteAddr *net.UDPAddr,
	quicSNIAddress string,
	quicVersion string,
	clientHelloSeed *prng.Seed,
	obfuscationKey string,
	obfuscationPaddingSeed *prng.Seed,
	obfuscationNonceTransformerParameters *transforms.ObfuscatorSeedTransformerParameters,
	disablePathMTUDiscovery bool,
	dialEarly bool,
	tlsClientSessionCache *common.TLSClientSessionCacheWrapper) (net.Conn, error) {

	if quicVersion == "" {
		return nil, errors.TraceNew("missing version")
	}

	if isClientHelloRandomized(quicVersion) && clientHelloSeed == nil {
		return nil, errors.TraceNew("missing client hello randomization values")
	}

	// obfuscationKey is always required, as it is used for anti-probing even
	// when not obfuscating the QUIC payload.
	if (isObfuscated(quicVersion) && obfuscationPaddingSeed == nil) || obfuscationKey == "" {
		return nil, errors.TraceNew("missing obfuscation values")
	}

	versionNumber, ok := supportedVersionNumbers[quicVersion]
	if !ok {
		return nil, errors.Tracef("unsupported version: %s", quicVersion)
	}

	// Fail if the destination port is invalid. Network operations should fail
	// quickly in this case, but IETF quic-go has been observed to timeout,
	// instead of failing quickly, in the case of invalid destination port 0.
	if remoteAddr.Port <= 0 || remoteAddr.Port >= 65536 {
		return nil, errors.Tracef("invalid destination port: %d", remoteAddr.Port)
	}

	udpConn, ok := packetConn.(*net.UDPConn)

	if !ok || isObfuscated(quicVersion) {

		// quic-go uses OOB operations to manipulate ECN bits in IP packet
		// headers. These operations are available only when the packet conn
		// is a *net.UDPConn. At this time, quic-go reads but does not write
		// ECN OOB bits; see quic-go PR 2789.
		//
		// To guard against future writes to ECN bits, a potential fingerprint
		// when using obfuscated QUIC, this non-OOB code path is taken for
		// isObfuscated QUIC versions. This mitigates upstream fingerprints;
		// see ObfuscatedPacketConn.writePacket for the server-side
		// downstream limitation.

		// Ensure blocked packet writes eventually timeout. Note that quic-go
		// manages read deadlines; we set only the write deadline here.
		packetConn = &common.WriteTimeoutPacketConn{
			PacketConn: packetConn,
		}

		// Double check that OOB support won't be detected by quic-go.
		_, ok := packetConn.(ietf_quic.OOBCapablePacketConn)
		if ok {
			return nil, errors.TraceNew("unexpected OOBCapablePacketConn")
		}

	} else {

		// Ensure blocked packet writes eventually timeout.
		packetConn = &common.WriteTimeoutUDPConn{
			UDPConn: udpConn,
		}
	}

	maxPacketSizeAdjustment := 0

	if isObfuscated(quicVersion) {
		obfuscatedPacketConn, err := NewClientObfuscatedPacketConn(
			packetConn,
			remoteAddr,
			isIETFVersionNumber(versionNumber),
			isDecoy(quicVersion),
			obfuscationKey,
			obfuscationPaddingSeed,
			obfuscationNonceTransformerParameters)
		if err != nil {
			return nil, errors.Trace(err)
		}
		packetConn = obfuscatedPacketConn

		// Reserve space for packet obfuscation overhead so that quic-go will
		// continue to produce packets of max size 1280.
		maxPacketSizeAdjustment = OBFUSCATED_MAX_PACKET_SIZE_ADJUSTMENT
	}

	// As an anti-probing measure, QUIC clients must prove knowledge of the
	// server obfuscation key in the first client packet sent to the server. In
	// the case of QUIC, the first packet, the Initial packet, contains a TLS
	// Client Hello, and we set the client random field to a value that both
	// proves knowledge of the obfuscation key and is indistiguishable from
	// random. This is the same "passthrough" technique used for TLS, although
	// for QUIC the server simply doesn't respond to any packets instead of
	// passing traffic through to a different server.
	//
	// Limitation: the legacy gQUIC implementation does not support this
	// anti-probling measure; gQUIC must be disabled to ensure no response
	// from the server.

	var getClientHelloRandom func() ([]byte, error)
	if obfuscationKey != "" {
		getClientHelloRandom = func() ([]byte, error) {
			random, err := obfuscator.MakeTLSPassthroughMessage(true, obfuscationKey)
			if err != nil {
				return nil, errors.Trace(err)
			}
			return random, nil
		}
	}

	connection, err := dialQUIC(
		ctx,
		packetConn,
		false,
		remoteAddr,
		quicSNIAddress,
		versionNumber,
		clientHelloSeed,
		getClientHelloRandom,
		maxPacketSizeAdjustment,
		disablePathMTUDiscovery,
		dialEarly,
		tlsClientSessionCache)

	if err != nil {
		packetConn.Close()
		return nil, errors.Trace(err)
	}

	type dialResult struct {
		conn *Conn
		err  error
	}

	resultChannel := make(chan dialResult)

	go func() {

		stream, err := connection.OpenStream()
		if err != nil {
			connection.Close()
			resultChannel <- dialResult{err: err}
			return
		}

		resultChannel <- dialResult{
			conn: &Conn{
				packetConn: packetConn,
				connection: connection,
				stream:     stream,
			},
		}
	}()

	var conn *Conn

	select {
	case result := <-resultChannel:
		conn, err = result.conn, result.err
	case <-ctx.Done():
		err = ctx.Err()
		// Interrupt the goroutine
		connection.Close()
		<-resultChannel
	}

	if err != nil {
		packetConn.Close()
		return nil, errors.Trace(err)
	}

	return conn, nil
}

// Conn is a net.Conn and psiphon/common.Closer.
type Conn struct {
	packetConn net.PacketConn
	connection quicConnection

	deferredAcceptStream bool

	acceptMutex sync.Mutex
	acceptErr   error
	stream      quicStream

	readMutex  sync.Mutex
	writeMutex sync.Mutex

	isClosed int32
}

func (conn *Conn) doDeferredAcceptStream() error {
	conn.acceptMutex.Lock()
	defer conn.acceptMutex.Unlock()

	if conn.stream != nil {
		return nil
	}

	if conn.acceptErr != nil {
		return conn.acceptErr
	}

	stream, err := conn.connection.AcceptStream()
	if err != nil {
		conn.connection.Close()
		conn.acceptErr = errors.Trace(err)
		return conn.acceptErr
	}

	conn.stream = stream

	return nil
}

func (conn *Conn) Read(b []byte) (int, error) {

	if conn.deferredAcceptStream {
		err := conn.doDeferredAcceptStream()
		if err != nil {
			return 0, errors.Trace(err)
		}
	}

	// Add mutex to provide full net.Conn concurrency semantics.
	// https://github.com/lucas-clemente/quic-go/blob/9cc23135d0477baf83aa4715de39ae7070039cb2/stream.go#L64
	// "Read() and Write() may be called concurrently, but multiple calls to
	// "Read() or Write() individually must be synchronized manually."
	conn.readMutex.Lock()
	defer conn.readMutex.Unlock()

	n, err := conn.stream.Read(b)
	if conn.connection.isErrorIndicatingClosed(err) {
		_ = conn.Close()
		err = io.EOF
	}
	return n, err
}

func (conn *Conn) Write(b []byte) (int, error) {

	if conn.deferredAcceptStream {
		err := conn.doDeferredAcceptStream()
		if err != nil {
			return 0, errors.Trace(err)
		}
	}

	conn.writeMutex.Lock()
	defer conn.writeMutex.Unlock()

	n, err := conn.stream.Write(b)
	if conn.connection.isErrorIndicatingClosed(err) {
		_ = conn.Close()
		if n == len(b) {
			err = nil
		}
	}
	return n, err
}

func (conn *Conn) Close() error {
	err := conn.connection.Close()
	if conn.packetConn != nil {
		err1 := conn.packetConn.Close()
		if err == nil {
			err = err1
		}
	}
	atomic.StoreInt32(&conn.isClosed, 1)
	return err
}

func (conn *Conn) IsClosed() bool {
	return atomic.LoadInt32(&conn.isClosed) == 1
}

func (conn *Conn) LocalAddr() net.Addr {
	return conn.connection.LocalAddr()
}

func (conn *Conn) RemoteAddr() net.Addr {
	return conn.connection.RemoteAddr()
}

func (conn *Conn) SetDeadline(t time.Time) error {

	if conn.deferredAcceptStream {
		err := conn.doDeferredAcceptStream()
		if err != nil {
			return errors.Trace(err)
		}
	}

	return conn.stream.SetDeadline(t)
}

func (conn *Conn) SetReadDeadline(t time.Time) error {

	if conn.deferredAcceptStream {
		err := conn.doDeferredAcceptStream()
		if err != nil {
			return errors.Trace(err)
		}
	}

	return conn.stream.SetReadDeadline(t)
}

func (conn *Conn) SetWriteDeadline(t time.Time) error {

	if conn.deferredAcceptStream {
		err := conn.doDeferredAcceptStream()
		if err != nil {
			return errors.Trace(err)
		}
	}

	return conn.stream.SetWriteDeadline(t)
}

<<<<<<< HEAD
func (conn *Conn) GetMetrics() common.LogFields {
	logFields := make(common.LogFields)
	logFields["quic_resumed_session"] = conn.connection.hasResumedSession()
=======
// GetMetrics implements the common.MetricsSource interface.
func (conn *Conn) GetMetrics() common.LogFields {

	logFields := make(common.LogFields)

	// Include metrics, such as inproxy and fragmentor metrics, from the
	// underlying dial conn.
	underlyingMetrics, ok := conn.packetConn.(common.MetricsSource)
	if ok {
		logFields.Add(underlyingMetrics.GetMetrics())
	}

>>>>>>> e0292529
	return logFields
}

// QUICTransporter implements the psiphon.transporter interface, used in
// psiphon.MeekConn for HTTP requests, which requires a RoundTripper and
// CloseIdleConnections.
type QUICTransporter struct {
	quicRoundTripper
	resumedSession atomic.Bool

	noticeEmitter           func(string)
	udpDialer               func(ctx context.Context) (net.PacketConn, *net.UDPAddr, error)
	quicSNIAddress          string
	quicVersion             string
	clientHelloSeed         *prng.Seed
	disablePathMTUDiscovery bool
	dialEarly               bool
	tlsClientSessionCache   *common.TLSClientSessionCacheWrapper
	packetConn              atomic.Value

	mutex sync.Mutex
	ctx   context.Context
}

// NewQUICTransporter creates a new QUICTransporter.
func NewQUICTransporter(
	ctx context.Context,
	noticeEmitter func(string),
	udpDialer func(ctx context.Context) (net.PacketConn, *net.UDPAddr, error),
	quicSNIAddress string,
	quicVersion string,
	clientHelloSeed *prng.Seed,
	disablePathMTUDiscovery bool,
	dialEarly bool,
	tlsClientSessionCache *common.TLSClientSessionCacheWrapper) (*QUICTransporter, error) {

	if quicVersion == "" {
		return nil, errors.TraceNew("missing version")
	}

	versionNumber, ok := supportedVersionNumbers[quicVersion]
	if !ok {
		return nil, errors.Tracef("unsupported version: %s", quicVersion)
	}

	if isClientHelloRandomized(quicVersion) && clientHelloSeed == nil {
		return nil, errors.TraceNew("missing client hello randomization values")
	}

	t := &QUICTransporter{
		noticeEmitter:           noticeEmitter,
		udpDialer:               udpDialer,
		quicSNIAddress:          quicSNIAddress,
		quicVersion:             quicVersion,
		clientHelloSeed:         clientHelloSeed,
		disablePathMTUDiscovery: disablePathMTUDiscovery,
		dialEarly:               dialEarly,
		tlsClientSessionCache:   tlsClientSessionCache,
		ctx:                     ctx,
	}

	if isIETFVersionNumber(versionNumber) {
		t.quicRoundTripper = &http3.RoundTripper{Dial: t.dialIETFQUIC}
	} else {
		var err error
		t.quicRoundTripper, err = gQUICRoundTripper(t)
		if err != nil {
			return nil, errors.Trace(err)
		}
	}

	return t, nil
}

func (t *QUICTransporter) SetRequestContext(ctx context.Context) {
	// Note: can't use sync.Value since underlying type of ctx changes.
	t.mutex.Lock()
	defer t.mutex.Unlock()
	t.ctx = ctx
}

// CloseIdleConnections wraps QUIC RoundTripper.Close, which provides the
// necessary functionality for psiphon.transporter as used by
// psiphon.MeekConn. Note that, unlike http.Transport.CloseIdleConnections,
// the connections are closed regardless of idle status.
func (t *QUICTransporter) CloseIdleConnections() {

	// This operation doesn't prevent a concurrent http3.client.dial from
	// establishing a new packet conn; we also rely on the request context to
	// fully interrupt and stop a http3.RoundTripper.

	t.closePacketConn()
	t.quicRoundTripper.Close()
}

func (t *QUICTransporter) closePacketConn() {
	packetConn := t.packetConn.Load()
	if p, ok := packetConn.(net.PacketConn); ok {
		p.Close()
	}
}

func (t *QUICTransporter) GetMetrics() common.LogFields {
	logFields := make(common.LogFields)
	logFields["quic_resumed_session"] = t.resumedSession.Load()
	return logFields
}

func (t *QUICTransporter) dialIETFQUIC(
	_ context.Context, _ string, _ *tls.Config, _ *ietf_quic.Config) (ietf_quic.EarlyConnection, error) {
	// quic-go now supports the request context in its RoundTripper.Dial, but
	// we already handle this via t.ctx, so we ignore the input context.
	connection, err := t.dialQUIC()
	if err != nil {
		return nil, errors.Trace(err)
	}
	return connection.(*ietfQUICConnection).Connection.(ietf_quic.EarlyConnection), nil
}

func (t *QUICTransporter) dialQUIC() (retConnection quicConnection, retErr error) {

	defer func() {
		if retErr != nil && t.noticeEmitter != nil {
			t.noticeEmitter(fmt.Sprintf("QUICTransporter.dialQUIC failed: %s", retErr))
		}
	}()

	versionNumber, ok := supportedVersionNumbers[t.quicVersion]
	if !ok {
		return nil, errors.Tracef("unsupported version: %s", t.quicVersion)
	}

	t.mutex.Lock()
	ctx := t.ctx
	t.mutex.Unlock()
	if ctx == nil {
		ctx = context.Background()
	}

	packetConn, remoteAddr, err := t.udpDialer(ctx)
	if err != nil {
		return nil, errors.Trace(err)
	}

	// Check for a *net.UDPConn, as expected, to support OOB operations.
	udpConn, ok := packetConn.(*net.UDPConn)
	if !ok {
		return nil, errors.Tracef("unexpected packetConn type: %T", packetConn)
	}

	// Ensure blocked packet writes eventually timeout. Note that quic-go
	// manages read deadlines; we set only the write deadline here.
	packetConn = &common.WriteTimeoutUDPConn{
		UDPConn: udpConn,
	}

	connection, err := dialQUIC(
		ctx,
		packetConn,
		true,
		remoteAddr,
		t.quicSNIAddress,
		versionNumber,
		t.clientHelloSeed,
		nil,
		0,
		t.disablePathMTUDiscovery,
		t.dialEarly,
		t.tlsClientSessionCache)

	if err != nil {
		packetConn.Close()
		return nil, errors.Trace(err)
	}

	if connection.hasResumedSession() {
		t.resumedSession.Store(true)
	}

	// dialQUIC uses quic-go.DialContext as we must create our own UDP sockets to
	// set properties such as BIND_TO_DEVICE. However, when DialContext is used,
	// quic-go does not take responsibiity for closing the underlying packetConn
	// when the QUIC connection is closed.
	//
	// We track the most recent packetConn in QUICTransporter and close it:
	// - when CloseIdleConnections is called, as it is by psiphon.MeekConn when
	//   it is closing;
	// - here in dialFunc, with the assumption that only one concurrent QUIC
	//   connection is used per h2quic.RoundTripper.
	//
	// This code also assume no concurrent calls to dialFunc, as otherwise a race
	// condition exists between closePacketConn and Store.

	t.closePacketConn()
	t.packetConn.Store(packetConn)

	return connection, nil
}

// The following code provides support for using both gQUIC and IETF QUIC,
// which are implemented in two different branches (now forks) of quic-go.
// (The gQUIC functions are now located in gquic.go and the entire gQUIC
// quic-go stack may be conditionally excluded from builds).
//
// dialQUIC uses the appropriate quic-go and returns quicConnection which
// wraps either a ietf_quic.Connection or gquic.Session.
//
// muxPacketConn provides a multiplexing listener that directs packets to
// either a ietf_quic.Listener or a gquic.Listener based on the content of the
// packet.

type quicListener interface {
	Close() error
	Addr() net.Addr
	Accept() (quicConnection, error)
}

type quicConnection interface {
	io.Closer
	LocalAddr() net.Addr
	RemoteAddr() net.Addr
	AcceptStream() (quicStream, error)
	OpenStream() (quicStream, error)
	isErrorIndicatingClosed(err error) bool
	isEarlyDataRejected(err error) bool
	hasResumedSession() bool
}

type quicStream interface {
	io.Reader
	io.Writer
	io.Closer
	SetReadDeadline(t time.Time) error
	SetWriteDeadline(t time.Time) error
	SetDeadline(t time.Time) error
}

type quicRoundTripper interface {
	http.RoundTripper
	Close() error
}

type ietfQUICListener struct {
	*ietf_quic.Listener
	transport *ietf_quic.Transport
}

func (l *ietfQUICListener) Accept() (quicConnection, error) {
	// A specific context is not provided since the interface needs to match the
	// gquic-go API, which lacks context support.
	connection, err := l.Listener.Accept(context.Background())
	if err != nil {
		return nil, errors.Trace(err)
	}
	return &ietfQUICConnection{Connection: connection}, nil
}

func (l *ietfQUICListener) Close() error {
	// All quic-go goroutines will be stopped when the transport is closed.
	// https://github.com/quic-go/quic-go/issues/3962
	return l.transport.Close()
}

type ietfQUICConnection struct {
	ietf_quic.Connection

	// resumedSession is true if the TLS session was probably resumed.
	// This is only used by the clients to gather metrics.
	resumedSession bool
}

func (c *ietfQUICConnection) AcceptStream() (quicStream, error) {
	// A specific context is not provided since the interface needs to match the
	// gquic-go API, which lacks context support.
	//
	// TODO: once gQUIC support is retired, this context may be used in place
	// of the deferredAcceptStream mechanism.
	stream, err := c.Connection.AcceptStream(context.Background())
	if err != nil {
		return nil, errors.Trace(err)
	}
	return stream, nil
}

func (c *ietfQUICConnection) OpenStream() (quicStream, error) {
	return c.Connection.OpenStream()
}

func (c *ietfQUICConnection) Close() error {
	return c.Connection.CloseWithError(0, "")
}

func (c *ietfQUICConnection) isErrorIndicatingClosed(err error) bool {
	if err == nil {
		return false
	}
	errStr := err.Error()
	// The target errors are of type qerr.ApplicationError[Code] and
	// qerr.IdleTimeoutError, but these are not both exported by quic-go.
	return strings.HasPrefix(errStr, "Application error 0x0") ||
		errStr == "timeout: no recent network activity"
}

// TODO: TLS handshake still completes even if 0-RTT is rejected, but currently we fail the QUIC connection anyway.
// By checking this error, we can start a new QUIC connection (EarlyConnection.NextConnection)
// and resend any data already sent in the "early_data".
func (c *ietfQUICConnection) isEarlyDataRejected(err error) bool {
	if err == nil {
		return false
	}
	return err == ietf_quic.Err0RTTRejected
}

func (c *ietfQUICConnection) hasResumedSession() bool {
	return c.resumedSession
}

func dialQUIC(
	ctx context.Context,
	packetConn net.PacketConn,
	expectNetUDPConn bool,
	remoteAddr *net.UDPAddr,
	quicSNIAddress string,
	versionNumber uint32,
	clientHelloSeed *prng.Seed,
	getClientHelloRandom func() ([]byte, error),
	clientMaxPacketSizeAdjustment int,
	disablePathMTUDiscovery bool,
	dialEarly bool,
	tlsClientSessionCache *common.TLSClientSessionCacheWrapper) (quicConnection, error) {

	if isIETFVersionNumber(versionNumber) {
		quicConfig := &ietf_quic.Config{
			HandshakeIdleTimeout: time.Duration(1<<63 - 1),
			MaxIdleTimeout:       CLIENT_IDLE_TIMEOUT,
			// TODO: add jitter to keep alive period
			KeepAlivePeriod: CLIENT_IDLE_TIMEOUT / 2,
			Versions: []ietf_quic.VersionNumber{
				ietf_quic.VersionNumber(versionNumber)},
			ClientHelloSeed:               clientHelloSeed,
			GetClientHelloRandom:          getClientHelloRandom,
			ClientMaxPacketSizeAdjustment: clientMaxPacketSizeAdjustment,
			DisablePathMTUDiscovery:       disablePathMTUDiscovery,
		}

		deadline, ok := ctx.Deadline()
		if ok {
			quicConfig.HandshakeIdleTimeout = time.Until(deadline)
		}

		// Legacy replay values might include a port. If so, strip it.
		// This was a requirement of legacy quic-go API, but is no longer required.
		sni, _, err := net.SplitHostPort(quicSNIAddress)
		if err != nil {
			sni = quicSNIAddress
		}

		var dialConnection ietf_quic.Connection
		tlsConfig := &tls.Config{
			InsecureSkipVerify: true,
			NextProtos:         []string{getALPN(versionNumber)},
			ServerName:         sni,
			ClientSessionCache: tlsClientSessionCache,
		}

		// Heuristic to determine if TLS dial is resuming a session.
		resumedSession := tlsClientSessionCache.IsSessionResumptionAvailable()

		if dialEarly {
			// Attempting 0-RTT if possible.
			dialConnection, err = ietf_quic.DialEarly(
				ctx,
				packetConn,
				remoteAddr,
				tlsConfig,
				quicConfig)
		} else {
			dialConnection, err = ietf_quic.Dial(
				ctx,
				packetConn,
				remoteAddr,
				tlsConfig,
				quicConfig)
		}

		if err != nil {
			return nil, errors.Trace(err)
		}

		return &ietfQUICConnection{
			Connection:     dialConnection,
			resumedSession: resumedSession,
		}, nil

	} else {

		quicConnection, err := gQUICDialContext(
			ctx,
			packetConn,
			remoteAddr,
			quicSNIAddress,
			versionNumber)
		if err != nil {
			return nil, errors.Trace(err)
		}

		return quicConnection, nil
	}
}

const (
	muxPacketQueueSize  = 128
	muxPacketBufferSize = 1452 // quic-go.MaxReceivePacketSize
)

type packet struct {
	addr net.Addr
	size int
	data []byte
}

// muxPacketConn delivers packets to a specific quic-go listener.
type muxPacketConn struct {
	localAddr net.Addr
	listener  *muxListener
	packets   chan *packet
}

func newMuxPacketConn(localAddr net.Addr, listener *muxListener) *muxPacketConn {
	return &muxPacketConn{
		localAddr: localAddr,
		listener:  listener,
		packets:   make(chan *packet, muxPacketQueueSize),
	}
}

func (conn *muxPacketConn) ReadFrom(b []byte) (int, net.Addr, error) {

	select {
	case p := <-conn.packets:

		// If b is too short, the packet is truncated. This won't happen as long as
		// muxPacketBufferSize matches quic-go.MaxReceivePacketSize.
		copy(b, p.data[0:p.size])
		n := p.size
		addr := p.addr

		// Clear and replace packet buffer.
		p.size = 0
		conn.listener.packets <- p

		return n, addr, nil
	case <-conn.listener.stopBroadcast:
		return 0, nil, io.EOF
	}
}

func (conn *muxPacketConn) WriteTo(b []byte, addr net.Addr) (int, error) {
	return conn.listener.conn.WriteTo(b, addr)
}

func (conn *muxPacketConn) Close() error {
	// This Close won't unblock Read/Write operations or propagate the Close
	// signal up to muxListener.  The correct way to shutdown is to call
	// muxListener.Close.
	return nil
}

func (conn *muxPacketConn) LocalAddr() net.Addr {
	return conn.localAddr
}

func (conn *muxPacketConn) SetDeadline(t time.Time) error {
	return errors.TraceNew("not supported")
}

func (conn *muxPacketConn) SetReadDeadline(t time.Time) error {
	return errors.TraceNew("not supported")
}

func (conn *muxPacketConn) SetWriteDeadline(t time.Time) error {
	return errors.TraceNew("not supported")
}

// SetReadBuffer, SetWriteBuffer, and SyscallConn provide passthroughs to the
// underlying net.UDPConn implementations, used to optimize UDP buffer sizes.
// See https://github.com/lucas-clemente/quic-go/wiki/UDP-Receive-Buffer-Size
// and ietf_quic.setReceive/SendBuffer. Only the IETF stack will access these
// functions.
//
// Limitation: due to the relayPackets/ReadFrom scheme, this simple
// passthrough does not suffice to provide access to ReadMsgUDP for
// https://godoc.org/github.com/lucas-clemente/quic-go#ECNCapablePacketConn.

func (conn *muxPacketConn) SetReadBuffer(bytes int) error {
	c, ok := conn.listener.conn.PacketConn.(interface {
		SetReadBuffer(int) error
	})
	if !ok {
		return errors.TraceNew("not supported")
	}
	return c.SetReadBuffer(bytes)
}

func (conn *muxPacketConn) SetWriteBuffer(bytes int) error {
	c, ok := conn.listener.conn.PacketConn.(interface {
		SetWriteBuffer(int) error
	})
	if !ok {
		return errors.TraceNew("not supported")
	}
	return c.SetWriteBuffer(bytes)
}

func (conn *muxPacketConn) SyscallConn() (syscall.RawConn, error) {
	c, ok := conn.listener.conn.PacketConn.(interface {
		SyscallConn() (syscall.RawConn, error)
	})
	if !ok {
		return nil, errors.TraceNew("not supported")
	}
	return c.SyscallConn()
}

// muxListener is a multiplexing packet conn listener which relays packets to
// multiple quic-go listeners.
type muxListener struct {
	logger              common.Logger
	isClosed            int32
	runWaitGroup        *sync.WaitGroup
	stopBroadcast       chan struct{}
	conn                *ObfuscatedPacketConn
	packets             chan *packet
	acceptedConnections chan quicConnection
	ietfQUICConn        *muxPacketConn
	ietfQUICListener    quicListener
	gQUICConn           *muxPacketConn
	gQUICListener       quicListener
}

func newMuxListener(
	logger common.Logger,
	verifyClientHelloRandom func(net.Addr, []byte) bool,
	conn *ObfuscatedPacketConn,
	tlsCertificate tls.Certificate) (*muxListener, error) {

	listener := &muxListener{
		logger:              logger,
		runWaitGroup:        new(sync.WaitGroup),
		stopBroadcast:       make(chan struct{}),
		conn:                conn,
		packets:             make(chan *packet, muxPacketQueueSize),
		acceptedConnections: make(chan quicConnection, 2), // 1 per listener
	}

	// All packet relay buffers are allocated in advance.
	for i := 0; i < muxPacketQueueSize; i++ {
		listener.packets <- &packet{data: make([]byte, muxPacketBufferSize)}
	}

	listener.ietfQUICConn = newMuxPacketConn(conn.LocalAddr(), listener)

	tlsConfig, ietfQUICConfig := makeServerIETFConfig(
		conn, verifyClientHelloRandom, tlsCertificate)

	tr := newIETFTransport(listener.ietfQUICConn)
	il, err := tr.Listen(tlsConfig, ietfQUICConfig)
	if err != nil {
		return nil, errors.Trace(err)
	}
	listener.ietfQUICListener = &ietfQUICListener{
		Listener:  il,
		transport: tr,
	}

	listener.gQUICConn = newMuxPacketConn(conn.LocalAddr(), listener)

	gl, err := gQUICListen(listener.gQUICConn, tlsCertificate, serverIdleTimeout)
	if err != nil {
		listener.ietfQUICListener.Close()
		return nil, errors.Trace(err)
	}
	listener.gQUICListener = gl

	listener.runWaitGroup.Add(3)
	go listener.relayPackets()
	go listener.relayAcceptedConnections(listener.gQUICListener)
	go listener.relayAcceptedConnections(listener.ietfQUICListener)

	return listener, nil
}

func (listener *muxListener) relayPackets() {
	defer listener.runWaitGroup.Done()

	for {

		var p *packet
		select {
		case p = <-listener.packets:
		case <-listener.stopBroadcast:
			return
		}

		// Read network packets. The DPI functionality of the obfuscation layer
		// identifies the type of QUIC, gQUIC or IETF, in addition to identifying
		// and processing obfuscation. This type information determines which
		// quic-go receives the packet.
		//
		// Network errors are not relayed to quic-go, as it will shut down the
		// server on any error returned from ReadFrom, even net.Error.Temporary()
		// errors.

		var isIETF bool
		var err error
		p.size, _, _, p.addr, isIETF, err = listener.conn.readPacketWithType(p.data, nil)
		if err != nil {
			if listener.logger != nil {
				message := "readFromWithType failed"
				if e, ok := err.(net.Error); ok && e.Temporary() {
					listener.logger.WithTraceFields(
						common.LogFields{"error": err}).Debug(message)
				} else {
					listener.logger.WithTraceFields(
						common.LogFields{"error": err}).Warning(message)
				}
			}
			// TODO: propagate non-temporary errors to Accept?
			listener.packets <- p
			continue
		}

		// Send the packet to the correct quic-go. The packet is dropped if the
		// target quic-go packet queue is full.

		if isIETF {
			select {
			case listener.ietfQUICConn.packets <- p:
			default:
				listener.packets <- p
			}
		} else {
			select {
			case listener.gQUICConn.packets <- p:
			default:
				listener.packets <- p
			}
		}
	}
}

func (listener *muxListener) relayAcceptedConnections(l quicListener) {
	defer listener.runWaitGroup.Done()
	for {
		connection, err := l.Accept()
		if err != nil {
			if listener.logger != nil {
				message := "Accept failed"
				if e, ok := err.(net.Error); ok && e.Temporary() {
					listener.logger.WithTraceFields(
						common.LogFields{"error": err}).Debug(message)
				} else {
					listener.logger.WithTraceFields(
						common.LogFields{"error": err}).Warning(message)
				}
			}
			// TODO: propagate non-temporary errors to Accept?
			select {
			case <-listener.stopBroadcast:
				return
			default:
			}
			continue
		}
		select {
		case listener.acceptedConnections <- connection:
		case <-listener.stopBroadcast:
			return
		}
	}
}

func (listener *muxListener) Accept() (quicConnection, error) {
	select {
	case conn := <-listener.acceptedConnections:
		return conn, nil
	case <-listener.stopBroadcast:
		return nil, errors.TraceNew("closed")
	}
}

func (listener *muxListener) Close() error {

	// Ensure close channel only called once.
	if !atomic.CompareAndSwapInt32(&listener.isClosed, 0, 1) {
		return nil
	}

	close(listener.stopBroadcast)

	var retErr error

	err := listener.gQUICListener.Close()
	if err != nil && retErr == nil {
		retErr = errors.Trace(err)
	}

	err = listener.ietfQUICListener.Close()
	if err != nil && retErr == nil {
		retErr = errors.Trace(err)
	}

	err = listener.conn.Close()
	if err != nil && retErr == nil {
		retErr = errors.Trace(err)
	}

	listener.runWaitGroup.Wait()

	return retErr
}

func (listener *muxListener) Addr() net.Addr {
	return listener.conn.LocalAddr()
}<|MERGE_RESOLUTION|>--- conflicted
+++ resolved
@@ -691,11 +691,6 @@
 	return conn.stream.SetWriteDeadline(t)
 }
 
-<<<<<<< HEAD
-func (conn *Conn) GetMetrics() common.LogFields {
-	logFields := make(common.LogFields)
-	logFields["quic_resumed_session"] = conn.connection.hasResumedSession()
-=======
 // GetMetrics implements the common.MetricsSource interface.
 func (conn *Conn) GetMetrics() common.LogFields {
 
@@ -708,7 +703,8 @@
 		logFields.Add(underlyingMetrics.GetMetrics())
 	}
 
->>>>>>> e0292529
+	logFields["quic_resumed_session"] = conn.connection.hasResumedSession()
+
 	return logFields
 }
 
