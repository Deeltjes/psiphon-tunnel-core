/*
 * Copyright (c) 2023, Psiphon Inc.
 * All rights reserved.
 *
 * This program is free software: you can redistribute it and/or modify
 * it under the terms of the GNU General Public License as published by
 * the Free Software Foundation, either version 3 of the License, or
 * (at your option) any later version.
 *
 * This program is distributed in the hope that it will be useful,
 * but WITHOUT ANY WARRANTY; without even the implied warranty of
 * MERCHANTABILITY or FITNESS FOR A PARTICULAR PURPOSE.  See the
 * GNU General Public License for more details.
 *
 * You should have received a copy of the GNU General Public License
 * along with this program.  If not, see <http://www.gnu.org/licenses/>.
 *
 */

package protocol

import (
	"encoding"
	"encoding/base64"
	"encoding/hex"
	"encoding/json"
	"fmt"
	"strconv"
	"strings"

	"github.com/Psiphon-Labs/psiphon-tunnel-core/psiphon/common"
	"github.com/Psiphon-Labs/psiphon-tunnel-core/psiphon/common/accesscontrol"
	"github.com/Psiphon-Labs/psiphon-tunnel-core/psiphon/common/errors"
	"github.com/fxamacker/cbor/v2"
)

// PackedAPIParameters is a compacted representation of common.APIParameters
// using integer keys in place of string keys, and with some values
// represented in compacted form, such as byte slices in place of hex or
// base64 strings.
//
// The PackedAPIParameters representation is intended to be used to create
// compacted, CBOR encodings of API parameters.
type PackedAPIParameters map[int]interface{}

// EncodePackedAPIParameters converts common.APIParameters to
// PackedAPIParameters.
func EncodePackedAPIParameters(params common.APIParameters) (PackedAPIParameters, error) {
	packedParams := PackedAPIParameters{}
	for name, value := range params {
		spec, ok := packedAPIParametersNameToSpec[name]
		if !ok {
			// The API parameter to be packed is not in
			// packedAPIParametersNameToSpec. This will occur if
			// packedAPIParametersNameToSpec is not updated when new API
			// parameters are added. Fail the operation and, ultimately, the
			// dial rather than proceeding without the parameter.
			return nil, errors.Tracef("unknown parameter name: %s", name)

		}
		if spec.converter != nil {
			var err error
			value, err = spec.converter.pack(value)
			if err != nil {
				return nil, errors.Tracef(
					"pack %s (%T) failed: %v", name, params[name], err)
			}
		}
		if _, ok := packedParams[spec.key]; ok {
			// This is a sanity check and shouldn't happen unless
			// packedAPIParametersNameToSpec is misconfigured.
			return nil, errors.TraceNew("duplicate parameter")
		}
		packedParams[spec.key] = value
	}
	return packedParams, nil
}

// DecodePackedAPIParameters converts PackedAPIParameters to
// common.APIParameters
func DecodePackedAPIParameters(packedParams PackedAPIParameters) (common.APIParameters, error) {
	params := common.APIParameters{}
	for key, value := range packedParams {
		spec, ok := packedAPIParametersKeyToSpec[key]
		if !ok {
			// The API parameter received is not in
			// packedAPIParametersNameToInt. Skip logging it and proceed.
			// This allows for production psiphond/broker instances to handle
			// experimental clients which ship new parameters, and matches
			// the legacy JSON-encoded API parameters behavior.
			continue
		}
		if spec.converter != nil {
			var err error
			value, err = spec.converter.unpack(value)
			if err != nil {
				return nil, errors.Tracef(
					"unpack %s (%T) failed: %v", spec.name, packedParams[key], err)
			}
		}
		if _, ok := params[spec.name]; ok {
			// This is a sanity check and shouldn't happen unless
			// packedAPIParametersKeyToSpec is misconfigured.
			return nil, errors.TraceNew("duplicate parameter")
		}
		params[spec.name] = value
	}
	return params, nil
}

// GetNetworkType returns the "network_type" API parameter value, if present.
func (p PackedAPIParameters) GetNetworkType() (string, bool) {
	spec, ok := packedAPIParametersNameToSpec["network_type"]
	if !ok {
		return "", false
	}
	value, ok := p[spec.key]
	if !ok {
		return "", false
	}
	networkType, ok := value.(string)
	if !ok {
		return "", false
	}
	return networkType, true
}

// MakePackedAPIParametersRequestPayload converts common.APIParameters to
// PackedAPIParameters and encodes the packed parameters as CBOR data.
func MakePackedAPIParametersRequestPayload(
	params common.APIParameters) ([]byte, error) {

	packedParams, err := EncodePackedAPIParameters(params)
	if err != nil {
		return nil, errors.Trace(err)
	}

	payload, err := CBOREncoding.Marshal(packedParams)
	if err != nil {
		return nil, errors.Trace(err)
	}

	payload = addPackedAPIParametersPreamble(payload)

	return payload, nil
}

// GetPackedAPIParametersRequestPayload decodes the CBOR payload and converts
// the PackedAPIParameters to common.APIParameters.
//
// GetPackedAPIParametersRequestPayload returns false and a nil error if the
// input payload is not CBOR data, which is the case for legacy JSON
// payloads.
func GetPackedAPIParametersRequestPayload(
	payload []byte) (common.APIParameters, bool, error) {

	payload, ok := isPackedAPIParameters(payload)
	if !ok {
		return nil, false, nil
	}

	var packedParams PackedAPIParameters
	err := cbor.Unmarshal(payload, &packedParams)
	if err != nil {
		return nil, false, errors.Trace(err)
	}

	params, err := DecodePackedAPIParameters(packedParams)
	if err != nil {
		return nil, false, errors.Trace(err)
	}

	return params, true, nil
}

const (
	packedAPIParametersDistinguisher = byte(0)
	packedAPIParametersVersion       = byte(1)
)

func addPackedAPIParametersPreamble(payload []byte) []byte {

	var preamble [2]byte

	// Use a simple 0 byte to distinguish payloads from JSON.
	preamble[0] = packedAPIParametersDistinguisher

	// Add a version tag, for future protocol changes.
	preamble[1] = packedAPIParametersVersion

	// Attempt to use the input buffer, which will avoid an allocation if it
	// has sufficient capacity.
	payload = append(payload, preamble[:]...)
	copy(payload[2:], payload[:len(payload)-2])
	copy(payload[0:2], preamble[:])

	return payload
}

func isPackedAPIParameters(payload []byte) ([]byte, bool) {
	if len(payload) < 2 {
		return nil, false
	}
	if payload[0] != packedAPIParametersDistinguisher {
		return nil, false
	}
	if payload[1] != packedAPIParametersVersion {
		return nil, false
	}

	return payload[2:], true
}

// PackedServerEntryFields is a compacted representation of ServerEntryFields
// using integer keys in place of string keys, and with some values
// represented in compacted form, such as byte slices in place of hex or
// base64 strings.
//
// The PackedServerEntryFields representation is intended to be used in
// CBOR-encoded messages, including in-proxy broker requests.
//
// To support older clients encoding signed server entries with new,
// unrecognized fields, the encoded structure includes a list of packed
// fields, Fields, and a list of raw, unpacked fields, UnrecognizedFields.
type PackedServerEntryFields struct {
	Fields             map[int]interface{}    `cbor:"1,keyasint,omitempty"`
	UnrecognizedFields map[string]interface{} `cbor:"2,keyasint,omitempty"`
}

// EncodePackedServerEntryFields converts serverEntryFields to
// PackedServerEntryFields.
func EncodePackedServerEntryFields(
	serverEntryFields ServerEntryFields) (PackedServerEntryFields, error) {

	// An allocated but empty UnrecognizedFields should be omitted from any
	// CBOR encoding, taking no space.
	packedServerEntry := PackedServerEntryFields{
		Fields:             make(map[int]interface{}),
		UnrecognizedFields: make(map[string]interface{}),
	}
	for name, value := range serverEntryFields {
		spec, ok := packedServerEntryFieldsNameToSpec[name]
		if !ok {
			// Add unrecognized fields to the unpacked UnrecognizedFields set.
			if _, ok := packedServerEntry.UnrecognizedFields[name]; ok {
				// This is a sanity check and shouldn't happen.
				return PackedServerEntryFields{}, errors.TraceNew("duplicate field")
			}
			packedServerEntry.UnrecognizedFields[name] = value
			continue
		}
		if spec.converter != nil {
			var err error
			value, err = spec.converter.pack(value)
			if err != nil {
				return PackedServerEntryFields{}, errors.Tracef(
					"pack %s (%T) failed: %v", name, serverEntryFields[name], err)
			}
		}
		if _, ok := packedServerEntry.Fields[spec.key]; ok {
			// This is a sanity check and shouldn't happen unless
			// packedServerEntryFieldsNameToSpec is misconfigured.
			return PackedServerEntryFields{}, errors.TraceNew("duplicate field")
		}
		packedServerEntry.Fields[spec.key] = value
	}
	return packedServerEntry, nil
}

// DecodePackedServerEntryFields converts PackedServerEntryFields to
// ServerEntryFields.
func DecodePackedServerEntryFields(
	packedServerEntryFields PackedServerEntryFields) (ServerEntryFields, error) {

	serverEntryFields := ServerEntryFields{}
	for key, value := range packedServerEntryFields.Fields {
		spec, ok := packedServerEntryFieldsKeyToSpec[key]
		if !ok {
			// Unlike DecodePackedAPIParameters, unknown fields cannot be
			// ignored as they may be part of the server entry digital
			// signature. Production psiphond/broker instances must be
			// updated to handle new server entry fields.
			return nil, errors.Tracef("unknown field key: %d", key)
		}
		if spec.converter != nil {
			var err error
			value, err = spec.converter.unpack(value)
			if err != nil {
				return nil, errors.Tracef(
					"unpack %s (%T) failed: %v",
					spec.name, packedServerEntryFields.Fields[key], err)
			}
		}
		if _, ok := serverEntryFields[spec.name]; ok {
			// This is a sanity check and shouldn't happen unless
			// packedServerEntryFieldsKeyToSpec is misconfigured.
			return nil, errors.TraceNew("duplicate field")
		}
		serverEntryFields[spec.name] = value
	}
	for name, value := range packedServerEntryFields.UnrecognizedFields {
		if _, ok := serverEntryFields[name]; ok {
			// This is a sanity check and shouldn't happen.
			return nil, errors.TraceNew("duplicate field")
		}
		serverEntryFields[name] = value
	}
	return serverEntryFields, nil
}

type packSpec struct {
	key       int
	name      string
	converter *packConverter
}

// packConverter defines an optional pack/unpack transformation to further
// reduce encoding overhead. For example, fields that are expected to be hex
// strings may be converted to byte slices, and then back again; integer
// strings are converted to actual integers; etc..
type packConverter struct {
	pack   func(interface{}) (interface{}, error)
	unpack func(interface{}) (interface{}, error)
}

func packInt(v interface{}) (interface{}, error) {
	switch value := v.(type) {
	case string:
		i, err := strconv.Atoi(value)
		if err != nil {
			return nil, errors.Trace(err)
		}
		return i, nil
	case float64:
		// Decoding server entry JSON from the local datastore may produce
		// float64 field types.
		return int(value), nil
	default:
		return nil, errors.TraceNew(
			"expected string or float type")
	}
}

func unpackInt(v interface{}) (interface{}, error) {
	switch i := v.(type) {
	case int:
		return strconv.FormatInt(int64(i), 10), nil
	case int64:
		return strconv.FormatInt(i, 10), nil
	case uint64:
		return strconv.FormatUint(i, 10), nil
	default:
		return nil, errors.TraceNew(
			"expected int, int64, or uint64 type")
	}
}

func packFloat(v interface{}) (interface{}, error) {
	switch value := v.(type) {
	case string:
		i, err := strconv.ParseFloat(value, 64)
		if err != nil {
			return nil, errors.Trace(err)
		}
		return i, nil
	case float64:
		return value, nil
	default:
		return nil, errors.TraceNew(
			"expected string or float type")
	}
}

func unpackFloat(v interface{}) (interface{}, error) {
	f, ok := v.(float64)
	if !ok {
		return nil, errors.TraceNew("expected int type")
	}
	return fmt.Sprintf("%f", f), nil
}

func packHex(v interface{}) (interface{}, error) {
	// Accept a type that is either a string, or implements MarshalText
	// returning a string. The resulting string must be hex encoded.
	s, err := stringOrTextMarshal(v)
	if err != nil {
		return nil, errors.Trace(err)
	}
	b, err := hex.DecodeString(s)
	if err != nil {
		return nil, errors.Trace(err)
	}
	return b, nil
}

func unpackHexLower(v interface{}) (interface{}, error) {
	b, ok := v.([]byte)
	if !ok {
		return nil, errors.TraceNew("expected []byte type")
	}
	return hex.EncodeToString(b), nil
}

func unpackHexUpper(v interface{}) (interface{}, error) {
	s, err := unpackHexLower(v)
	if err != nil {
		return nil, errors.Trace(err)
	}
	return strings.ToUpper(s.(string)), nil
}

func packBase64(v interface{}) (interface{}, error) {
	// Accept a type that is either a string, or implements MarshalText
	// returning a string. The resulting string must be base64 encoded.
	s, err := stringOrTextMarshal(v)
	if err != nil {
		return nil, errors.Trace(err)
	}
	b, err := base64.StdEncoding.DecodeString(s)
	if err != nil {
		return nil, errors.Trace(err)
	}
	return b, nil
}

func unpackBase64(v interface{}) (interface{}, error) {
	b, ok := v.([]byte)
	if !ok {
		return nil, errors.TraceNew("expected []byte type")
	}
	return base64.StdEncoding.EncodeToString(b), nil
}

func packUnpaddedBase64(v interface{}) (interface{}, error) {
	// Accept a type that is either a string, or implements MarshalText
	// returning a string. The resulting string must be base64 encoded
	// (unpadded).
	s, err := stringOrTextMarshal(v)
	if err != nil {
		return nil, errors.Trace(err)
	}
	b, err := base64.RawStdEncoding.DecodeString(s)
	if err != nil {
		return nil, errors.Trace(err)
	}
	return b, nil
}

func unpackUnpaddedBase64(v interface{}) (interface{}, error) {
	b, ok := v.([]byte)
	if !ok {
		return nil, errors.TraceNew("expected []byte type")
	}
	return base64.RawStdEncoding.EncodeToString(b), nil
}

func packAuthorizations(v interface{}) (interface{}, error) {
	auths, ok := v.([]string)
	if !ok {
		return nil, errors.TraceNew("expected []string type")
	}
	packedAuths, err := accesscontrol.PackAuthorizations(auths, CBOREncoding)
	if err != nil {
		return nil, errors.Trace(err)
	}
	return packedAuths, nil
}

func unpackAuthorizations(v interface{}) (interface{}, error) {
	packedAuths, ok := v.([]byte)
	if !ok {
		return nil, errors.TraceNew("expected []byte type")
	}
	auths, err := accesscontrol.UnpackAuthorizations(packedAuths)
	if err != nil {
		return nil, errors.Trace(err)
	}
	return auths, nil
}

func packNoop(v interface{}) (interface{}, error) {
	return v, nil
}

func unpackRawJSON(v interface{}) (interface{}, error) {

	// For compatibility with the legacy JSON encoding as used in the status
	// API request payload, where the input is pre-JSON-marshaling
	// json.RawMessage (so use packNoop) and the output is expected to be an
	// unmarshaled JSON decoded object; e.g., map[string]interface{}.

	packedRawJSON, ok := v.([]byte)
	if !ok {
		return nil, errors.TraceNew("expected []byte type")
	}
	var unmarshaledJSON map[string]interface{}
	err := json.Unmarshal(packedRawJSON, &unmarshaledJSON)
	if err != nil {
		return nil, errors.Trace(err)
	}
	return unmarshaledJSON, nil
}

func unpackSliceOfJSONCompatibleMaps(v interface{}) (interface{}, error) {

	// For compatibility with the legacy JSON encoding as used for tactics
	// speed test sample parameters. This converts CBOR maps of type map
	// [interface{}]interface{} to JSON-compatible maps of type map
	// [string]interface{}.

	if v == nil {
		return nil, nil
	}

	packedEntries, ok := v.([]interface{})
	if !ok {
		return nil, errors.TraceNew("expected []interface{} type")
	}

	entries := make([]map[string]interface{}, len(packedEntries))

	for i, packedEntry := range packedEntries {
		entry, ok := packedEntry.(map[interface{}]interface{})
		if !ok {
			return nil, errors.TraceNew("expected map[interface{}]interface{} type")
		}
		entries[i] = make(map[string]interface{})
		for key, value := range entry {
			strKey, ok := key.(string)
			if !ok {
				return nil, errors.TraceNew("expected string type")
			}
			entries[i][strKey] = value
		}
	}

	return entries, nil
}

func stringOrTextMarshal(v interface{}) (string, error) {
	switch value := v.(type) {
	case string:
		return value, nil
	case encoding.TextMarshaler:
		bytes, err := value.MarshalText()
		if err != nil {
			return "", errors.Trace(err)
		}
		return string(bytes), nil
	default:
		return "", errors.TraceNew(
			"expected string or TextMarshaler type")
	}
}

var (

	// All of the following variables should be read-only after
	// initialization, due to concurrent access.

	packedAPIParametersNameToSpec = make(map[string]packSpec)
	packedAPIParametersKeyToSpec  = make(map[int]packSpec)

	packedServerEntryFieldsNameToSpec = make(map[string]packSpec)
	packedServerEntryFieldsKeyToSpec  = make(map[int]packSpec)

	intConverter               = &packConverter{packInt, unpackInt}
	floatConverter             = &packConverter{packFloat, unpackFloat}
	lowerHexConverter          = &packConverter{packHex, unpackHexLower}
	upperHexConverter          = &packConverter{packHex, unpackHexUpper}
	base64Converter            = &packConverter{packBase64, unpackBase64}
	unpaddedBase64Converter    = &packConverter{packUnpaddedBase64, unpackUnpaddedBase64}
	authorizationsConverter    = &packConverter{packAuthorizations, unpackAuthorizations}
	rawJSONConverter           = &packConverter{packNoop, unpackRawJSON}
	compatibleJSONMapConverter = &packConverter{packNoop, unpackSliceOfJSONCompatibleMaps}
)

func init() {

	// Packed API parameters
	//
	// - must be appended to when server entry fields are added; existing key
	//   values cannot be reordered or reused.
	//
	// - limitation: use of converters means secrets/passwords/IDs are locked
	//   in as upper or lower hex with even digits, etc.
	//
	// - while not currently the case, if different API requests have the same
	//   input field name with different types, the nil converter must be used.

	packedAPIParameterSpecs := []packSpec{

		// Specs: protocol.PSIPHON_API_HANDSHAKE_AUTHORIZATIONS

		{1, "authorizations", authorizationsConverter},

		// Specs:
		// tactics.SPEED_TEST_SAMPLES_PARAMETER_NAME
		// tactics.APPLIED_TACTICS_TAG_PARAMETER_NAME
		// tactics.STORED_TACTICS_TAG_PARAMETER_NAME

		{2, "stored_tactics_tag", lowerHexConverter},
		{3, "speed_test_samples", compatibleJSONMapConverter},
		{4, "applied_tactics_tag", lowerHexConverter},

		// Specs: server.baseParams
		//
		// - client_build_rev does not use a hex converter since some values
		//   are a non-even length prefix of a commit hash hex.

		{5, "client_session_id", lowerHexConverter},
		{6, "propagation_channel_id", upperHexConverter},
		{7, "sponsor_id", upperHexConverter},
		{8, "client_version", intConverter},
		{9, "client_platform", nil},
		{10, "client_features", nil},
		{11, "client_build_rev", nil},
		{12, "device_region", nil},
		{13, "device_location", nil},

		// Specs: server.baseSessionParams

		{14, "session_id", lowerHexConverter},

		// Specs: server.baseDialParams
		//
		// - intConverter is used for boolean fields as those are "0"/"1"
		//   string values by legacy convention.
		//
		// - the `padding` field is not packed since it is intended to pad the
		//   encoded message to its existing size.

		{15, "relay_protocol", nil},
		{16, "ssh_client_version", nil},
		{17, "upstream_proxy_type", nil},
		{18, "upstream_proxy_custom_header_names", nil},
		{19, "fronting_provider_id", upperHexConverter},
		{20, "meek_dial_address", nil},
		{21, "meek_resolved_ip_address", nil},
		{22, "meek_sni_server_name", nil},
		{23, "meek_host_header", nil},
		{24, "meek_transformed_host_name", intConverter},
		{25, "user_agent", nil},
		{26, "tls_profile", nil},
		{27, "tls_version", nil},
		{28, "server_entry_region", nil},
		{29, "server_entry_source", nil},
		{30, "server_entry_timestamp", nil},
		{31, "dial_port_number", intConverter},
		{32, "quic_version", nil},
		{33, "quic_dial_sni_address", nil},
		{34, "quic_disable_client_path_mtu_discovery", intConverter},
		{35, "upstream_bytes_fragmented", intConverter},
		{36, "upstream_min_bytes_written", intConverter},
		{37, "upstream_max_bytes_written", intConverter},
		{38, "upstream_min_delayed", intConverter},
		{39, "upstream_max_delayed", intConverter},
		{40, "padding", nil},
		{41, "pad_response", intConverter},
		{42, "is_replay", intConverter},
		{43, "egress_region", nil},
		{44, "dial_duration", intConverter},
		{45, "candidate_number", intConverter},
		{46, "established_tunnels_count", intConverter},
		{47, "upstream_ossh_padding", intConverter},
		{48, "meek_cookie_size", intConverter},
		{49, "meek_limit_request", intConverter},
		{50, "meek_redial_probability", floatConverter},
		{51, "meek_tls_padding", intConverter},
		{52, "network_latency_multiplier", floatConverter},
		{53, "client_bpf", nil},
		{54, "network_type", nil},
		{55, "conjure_cached", nil},
		{56, "conjure_delay", nil},
		{57, "conjure_transport", nil},
		{58, "conjure_prefix", nil},
		{59, "conjure_stun", nil},
		{60, "conjure_empty_packet", intConverter},
		{61, "conjure_network", nil},
		{62, "conjure_port_number", intConverter},
		{63, "split_tunnel", nil},
		{64, "split_tunnel_regions", nil},
		{65, "dns_preresolved", nil},
		{66, "dns_preferred", nil},
		{67, "dns_transform", nil},
		{68, "dns_attempt", intConverter},
		{69, "http_transform", nil},
		{70, "seed_transform", nil},
		{71, "ossh_prefix", nil},
		{72, "tls_fragmented", intConverter},
		{73, "tls_padding", intConverter},
		{74, "tls_ossh_sni_server_name", nil},
		{75, "tls_ossh_transformed_host_name", intConverter},

		// Specs: server.inproxyDialParams

		{76, "inproxy_connection_id", unpaddedBase64Converter},
		{77, "inproxy_relay_packet", unpaddedBase64Converter},
		{78, "inproxy_broker_is_replay", intConverter},
		{79, "inproxy_broker_transport", nil},
		{80, "inproxy_broker_fronting_provider_id", upperHexConverter},
		{81, "inproxy_broker_dial_address", nil},
		{82, "inproxy_broker_resolved_ip_address", nil},
		{83, "inproxy_broker_sni_server_name", nil},
		{84, "inproxy_broker_host_header", nil},
		{85, "inproxy_broker_transformed_host_name", intConverter},
		{86, "inproxy_broker_user_agent", nil},
		{87, "inproxy_broker_tls_profile", nil},
		{88, "inproxy_broker_tls_version", nil},
		{89, "inproxy_broker_tls_fragmented", intConverter},
		{90, "inproxy_broker_tls_padding", intConverter},
		{91, "inproxy_broker_client_bpf", nil},
		{92, "inproxy_broker_upstream_bytes_fragmented", intConverter},
		{93, "inproxy_broker_upstream_min_bytes_written", intConverter},
		{94, "inproxy_broker_upstream_max_bytes_written", intConverter},
		{95, "inproxy_broker_upstream_min_delayed", intConverter},
		{96, "inproxy_broker_upstream_max_delayed", intConverter},
		{97, "inproxy_broker_http_transform", nil},
		{98, "inproxy_broker_dns_preresolved", nil},
		{99, "inproxy_broker_dns_preferred", nil},
		{100, "inproxy_broker_dns_transform", nil},
		{101, "inproxy_broker_dns_attempt", intConverter},
		{102, "inproxy_webrtc_dns_preresolved", nil},
		{103, "inproxy_webrtc_dns_preferred", nil},
		{104, "inproxy_webrtc_dns_transform", nil},
		{105, "inproxy_webrtc_dns_attempt", intConverter},
		{106, "inproxy_webrtc_stun_server", nil},
		{107, "inproxy_webrtc_stun_server_resolved_ip_address", nil},
		{108, "inproxy_webrtc_stun_server_RFC5780", nil},
		{109, "inproxy_webrtc_stun_server_RFC5780_resolved_ip_address", nil},
		{110, "inproxy_webrtc_randomize_dtls", intConverter},
		{111, "inproxy_webrtc_padded_messages_sent", intConverter},
		{112, "inproxy_webrtc_padded_messages_received", intConverter},
		{113, "inproxy_webrtc_decoy_messages_sent", intConverter},
		{114, "inproxy_webrtc_decoy_messages_received", intConverter},
		{115, "inproxy_webrtc_local_ice_candidate_type", nil},
		{116, "inproxy_webrtc_local_ice_candidate_is_initiator", intConverter},
		{117, "inproxy_webrtc_local_ice_candidate_is_IPv6", intConverter},
		{118, "inproxy_webrtc_local_ice_candidate_port", intConverter},
		{119, "inproxy_webrtc_remote_ice_candidate_type", nil},
		{120, "inproxy_webrtc_remote_ice_candidate_is_IPv6", intConverter},
		{121, "inproxy_webrtc_remote_ice_candidate_port", intConverter},

		// Specs: server.handshakeRequestParams

		{122, "missing_server_entry_signature", base64Converter},
		{123, "missing_server_entry_provider_id", base64Converter},

		// Specs: server.uniqueUserParams
		//
		// - future enhancement: add a timestamp converter from RFC3339 to and
		//   from 64-bit Unix time?

		{124, "last_connected", nil},

		// Specs: server.connectedRequestParams

		{125, "establishment_duration", intConverter},

		// Specs: server.remoteServerListStatParams

		{126, "client_download_timestamp", nil},
		{127, "tunneled", intConverter},
		{128, "url", nil},
		{129, "etag", nil},
		{130, "bytes", intConverter},
		{131, "duration", intConverter},

		// Specs: server.failedTunnelStatParams
		//
		// - given CBOR integer encoding, int key values greater than 128 may
		//   be a byte longer; this means some failed_tunnel required field
		//   key encodings may be longer than some optional handshake field
		//   key encodings; however, we prioritize reducing the handshake
		//   size, since it comes earlier in the tunnel flow.

		{132, "server_entry_tag", base64Converter},
		{133, "client_failed_timestamp", nil},
		{134, "record_probability", floatConverter},
		{135, "liveness_test_upstream_bytes", intConverter},
		{136, "liveness_test_sent_upstream_bytes", intConverter},
		{137, "liveness_test_downstream_bytes", intConverter},
		{138, "liveness_test_received_downstream_bytes", intConverter},
		{139, "bytes_up", intConverter},
		{140, "bytes_down", intConverter},
		{141, "tunnel_error", nil},

		// Specs: status request payload
		//
		// - future enhancement: pack the statusData payload, which is
		//   currently sent as unpacked JSON.

		{142, "statusData", rawJSONConverter},

<<<<<<< HEAD
		{143, "tls_sent_ticket", intConverter},
		{144, "tls_did_resume", intConverter},
		{145, "quic_sent_ticket", intConverter},
		{146, "quic_did_resume", intConverter},
		{147, "quic_dial_early", intConverter},
		{148, "quic_obfuscated_psk", intConverter},

		// Last key value = 148
=======
		{143, "inproxy_webrtc_local_ice_candidate_is_private_IP", intConverter},
		{144, "inproxy_webrtc_remote_ice_candidate_is_private_IP", intConverter},

		// Next key value = 145
>>>>>>> 4a92fcdb
	}

	for _, spec := range packedAPIParameterSpecs {

		if _, ok := packedAPIParametersNameToSpec[spec.name]; ok {
			panic("duplicate parameter name")
		}
		packedAPIParametersNameToSpec[spec.name] = spec

		if _, ok := packedAPIParametersKeyToSpec[spec.key]; ok {
			panic("duplicate parameter key")
		}
		packedAPIParametersKeyToSpec[spec.key] = spec
	}

	// Packed server entry fields
	//
	// - must be appended to when server entry fields are added; existing key
	//   values cannot be reordered or reused.
	//
	// - limitation: use of converters means secrets/passwords/IDs are locked
	//   in as upper or lower hex with even digits, etc.
	//
	// - since webServerCertificate is omitted in non-legacy server entries,
	//   no PEM-encoding packer is implemented.
	//
	// - unlike API integer parameters and certain server entry fields, most
	//   port values are already int types and so not converted.
	//
	// - local-only fields are also packed, to allow for future use of packed
	//   encodings in the local datastore.

	packedServerEntryFieldSpecs := []packSpec{
		{1, "tag", base64Converter},
		{2, "ipAddress", nil},
		{3, "webServerPort", intConverter},
		{4, "webServerSecret", lowerHexConverter},
		{5, "webServerCertificate", nil},
		{6, "sshPort", nil},
		{7, "sshUsername", nil},
		{8, "sshPassword", lowerHexConverter},
		{9, "sshHostKey", unpaddedBase64Converter},
		{10, "sshObfuscatedPort", nil},
		{11, "sshObfuscatedQUICPort", nil},
		{12, "limitQUICVersions", nil},
		{13, "sshObfuscatedTapdancePort", nil},
		{14, "sshObfuscatedConjurePort", nil},
		{15, "sshObfuscatedKey", lowerHexConverter},
		{16, "capabilities", nil},
		{17, "region", nil},
		{18, "providerID", upperHexConverter},
		{19, "frontingProviderID", upperHexConverter},
		{20, "tlsOSSHPort", nil},
		{21, "meekServerPort", nil},
		{22, "meekCookieEncryptionPublicKey", base64Converter},
		{23, "meekObfuscatedKey", lowerHexConverter},
		{24, "meekFrontingHost", nil},
		{25, "meekFrontingHosts", nil},
		{26, "meekFrontingDomain", nil},
		{27, "meekFrontingAddresses", nil},
		{28, "meekFrontingAddressesRegex", nil},
		{29, "meekFrontingDisableSNI", nil},
		{30, "tacticsRequestPublicKey", base64Converter},
		{31, "tacticsRequestObfuscatedKey", base64Converter},
		{32, "configurationVersion", nil},
		{33, "signature", base64Converter},
		{34, "disableHTTPTransforms", nil},
		{35, "disableObfuscatedQUICTransforms", nil},
		{36, "disableOSSHTransforms", nil},
		{37, "disableOSSHPrefix", nil},
		{38, "inproxySessionPublicKey", unpaddedBase64Converter},
		{39, "inproxySessionRootObfuscationSecret", unpaddedBase64Converter},
		{40, "inproxySSHPort", nil},
		{41, "inproxyOSSHPort", nil},
		{42, "inproxyQUICPort", nil},
		{43, "inproxyMeekPort", nil},
		{44, "inproxyTlsOSSHPort", nil},
		{45, "localSource", nil},
		{46, "localTimestamp", nil},
		{47, "isLocalDerivedTag", nil},
	}

	for _, spec := range packedServerEntryFieldSpecs {

		if _, ok := packedServerEntryFieldsNameToSpec[spec.name]; ok {
			panic("duplicate field name")
		}
		packedServerEntryFieldsNameToSpec[spec.name] = spec

		if _, ok := packedServerEntryFieldsKeyToSpec[spec.key]; ok {
			panic("duplicate field key")
		}
		packedServerEntryFieldsKeyToSpec[spec.key] = spec
	}

}<|MERGE_RESOLUTION|>--- conflicted
+++ resolved
@@ -792,21 +792,17 @@
 
 		{142, "statusData", rawJSONConverter},
 
-<<<<<<< HEAD
-		{143, "tls_sent_ticket", intConverter},
-		{144, "tls_did_resume", intConverter},
-		{145, "quic_sent_ticket", intConverter},
-		{146, "quic_did_resume", intConverter},
-		{147, "quic_dial_early", intConverter},
-		{148, "quic_obfuscated_psk", intConverter},
-
-		// Last key value = 148
-=======
 		{143, "inproxy_webrtc_local_ice_candidate_is_private_IP", intConverter},
 		{144, "inproxy_webrtc_remote_ice_candidate_is_private_IP", intConverter},
 
-		// Next key value = 145
->>>>>>> 4a92fcdb
+		{145, "tls_sent_ticket", intConverter},
+		{146, "tls_did_resume", intConverter},
+		{147, "quic_sent_ticket", intConverter},
+		{148, "quic_did_resume", intConverter},
+		{149, "quic_dial_early", intConverter},
+		{150, "quic_obfuscated_psk", intConverter},
+
+		// Next key value = 151
 	}
 
 	for _, spec := range packedAPIParameterSpecs {
