/*
 * Copyright (c) 2015, Psiphon Inc.
 * All rights reserved.
 *
 * This program is free software: you can redistribute it and/or modify
 * it under the terms of the GNU General Public License as published by
 * the Free Software Foundation, either version 3 of the License, or
 * (at your option) any later version.
 *
 * This program is distributed in the hope that it will be useful,
 * but WITHOUT ANY WARRANTY; without even the implied warranty of
 * MERCHANTABILITY or FITNESS FOR A PARTICULAR PURPOSE.  See the
 * GNU General Public License for more details.
 *
 * You should have received a copy of the GNU General Public License
 * along with this program.  If not, see <http://www.gnu.org/licenses/>.
 *
 */

/*
Copyright (c) 2012 The Go Authors. All rights reserved.

Redistribution and use in source and binary forms, with or without
modification, are permitted provided that the following conditions are
met:

   * Redistributions of source code must retain the above copyright
notice, this list of conditions and the following disclaimer.
   * Redistributions in binary form must reproduce the above
copyright notice, this list of conditions and the following disclaimer
in the documentation and/or other materials provided with the
distribution.
   * Neither the name of Google Inc. nor the names of its
contributors may be used to endorse or promote products derived from
this software without specific prior written permission.

THIS SOFTWARE IS PROVIDED BY THE COPYRIGHT HOLDERS AND CONTRIBUTORS
"AS IS" AND ANY EXPRESS OR IMPLIED WARRANTIES, INCLUDING, BUT NOT
LIMITED TO, THE IMPLIED WARRANTIES OF MERCHANTABILITY AND FITNESS FOR
A PARTICULAR PURPOSE ARE DISCLAIMED. IN NO EVENT SHALL THE COPYRIGHT
OWNER OR CONTRIBUTORS BE LIABLE FOR ANY DIRECT, INDIRECT, INCIDENTAL,
SPECIAL, EXEMPLARY, OR CONSEQUENTIAL DAMAGES (INCLUDING, BUT NOT
LIMITED TO, PROCUREMENT OF SUBSTITUTE GOODS OR SERVICES; LOSS OF USE,
DATA, OR PROFITS; OR BUSINESS INTERRUPTION) HOWEVER CAUSED AND ON ANY
THEORY OF LIABILITY, WHETHER IN CONTRACT, STRICT LIABILITY, OR TORT
(INCLUDING NEGLIGENCE OR OTHERWISE) ARISING IN ANY WAY OUT OF THE USE
OF THIS SOFTWARE, EVEN IF ADVISED OF THE POSSIBILITY OF SUCH DAMAGE.
*/

// Originally based on https://gopkg.in/getlantern/tlsdialer.v1.

package psiphon

import (
	"bytes"
	"context"
	"crypto/sha256"
	"crypto/x509"
	"encoding/base64"
	"encoding/binary"
	"encoding/hex"
	std_errors "errors"
	"io"
	"io/ioutil"
	"net"
	"sync/atomic"

	tls "github.com/Psiphon-Labs/psiphon-tls"
	"github.com/Psiphon-Labs/psiphon-tunnel-core/psiphon/common"
	"github.com/Psiphon-Labs/psiphon-tunnel-core/psiphon/common/errors"
	"github.com/Psiphon-Labs/psiphon-tunnel-core/psiphon/common/parameters"
	"github.com/Psiphon-Labs/psiphon-tunnel-core/psiphon/common/prng"
	"github.com/Psiphon-Labs/psiphon-tunnel-core/psiphon/common/protocol"
	utls "github.com/refraction-networking/utls"
)

// CustomTLSConfig specifies the parameters for a CustomTLSDial, supporting
// many TLS-related network obfuscation mechanisms.
type CustomTLSConfig struct {

	// Parameters is the active set of parameters.Parameters to use for the TLS
	// dial. Must not be nil.
	Parameters *parameters.Parameters

	// Dial is the network connection dialer. TLS is layered on top of a new
	// network connection created with dialer. Must not be nil.
	Dial common.Dialer

	// DialAddr overrides the "addr" input to Dial when specified
	DialAddr string

	// UseDialAddrSNI specifies whether to always use the dial "addr"
	// host name in the SNI server_name field. When DialAddr is set,
	// its host name is used.
	UseDialAddrSNI bool

	// SNIServerName specifies the value to set in the SNI
	// server_name field. When blank, SNI is omitted. Note that
	// underlying TLS code also automatically omits SNI when
	// the server_name is an IP address.
	// SNIServerName is ignored when UseDialAddrSNI is true.
	SNIServerName string

	// DisableSystemRootCAs, when true, disables loading system root CAs when
	// verifying the server certificate chain. Set DisableSystemRootCAs only in
	// cases where system root CAs cannot be loaded and there is additional
	// security at the payload level; for example, if unsupported (iOS < 12) or
	// insufficient memory (VPN extension on iOS < 15).
	//
	// When DisableSystemRootCAs is set, VerifyServerName, VerifyPins, and
	// VerifyLegacyCertificate must not be set.
	DisableSystemRootCAs bool

	// VerifyServerName specifies a domain name that must appear in the server
	// certificate. When specified, certificate verification checks for
	// VerifyServerName in the server certificate, in place of the dial or SNI
	// hostname.
	VerifyServerName string

	// VerifyPins specifies one or more certificate pin values, one of which must
	// appear in the verified server certificate chain. A pin value is the
	// base64-encoded SHA2 digest of a certificate's public key. When specified,
	// at least one pin must match at least one certificate in the chain, at any
	// position; e.g., the root CA may be pinned, or the server certificate,
	// etc.
	VerifyPins []string

	// VerifyLegacyCertificate is a special case self-signed server
	// certificate case. Ignores IP SANs and basic constraints. No
	// certificate chain. Just checks that the server presented the
	// specified certificate.
	//
	// When VerifyLegacyCertificate is set, none of VerifyServerName, VerifyPins,
	// SkipVerify may be set.
	VerifyLegacyCertificate *x509.Certificate

	// SkipVerify completely disables server certificate verification.
	//
	// When SkipVerify is set, none of VerifyServerName, VerifyPins,
	// VerifyLegacyCertificate may be set.
	SkipVerify bool

	// TLSProfile specifies a particular indistinguishable TLS profile to use for
	// the TLS dial. Setting TLSProfile allows the caller to pin the selection so
	// all TLS connections in a certain context (e.g. a single meek connection)
	// use a consistent value. The value should be selected by calling
	// SelectTLSProfile, which will pick a value at random, subject to
	// compatibility constraints.
	//
	// When TLSProfile is "", a profile is selected at random and
	// DisableFrontingProviderTLSProfiles is ignored.
	TLSProfile string

	// NoDefaultTLSSessionID specifies whether to set a TLS session ID by
	// default, for a new TLS connection that is not resuming a session.
	// When nil, the parameter is set randomly.
	NoDefaultTLSSessionID *bool

	// RandomizedTLSProfileSeed specifies the PRNG seed to use when generating
	// a randomized TLS ClientHello, which applies to TLS profiles where
	// protocol.TLSProfileIsRandomized is true. The PRNG seed allows for
	// optional replay of a particular randomized Client Hello.
	RandomizedTLSProfileSeed *prng.Seed

	// TLSPadding indicates whether to move or add a TLS padding extension to the
	// front of the exension list and apply the specified padding length. Ignored
	// when 0.
	TLSPadding int

	// TrustedCACertificatesFilename specifies a file containing trusted
	// CA certs. See Config.TrustedCACertificatesFilename.
	TrustedCACertificatesFilename string

	// ObfuscatedSessionTicketKey enables obfuscated session tickets
	// using the specified key.
	ObfuscatedSessionTicketKey string

	// PassthroughMessage, when specified, is a 32 byte value that is sent in the
	// ClientHello random value field. The value should be generated using
	// obfuscator.MakeTLSPassthroughMessage.
	PassthroughMessage []byte

	// FragmentClientHello specifies whether to fragment the ClientHello.
	FragmentClientHello bool

	// ClientSessionCache specifies the cache to use to persist session tickets.
	ClientSessionCache utls.ClientSessionCache
}

// EnableClientSessionCache initializes a cache to use to persist session
// tickets, enabling TLS session resumability across multiple
// CustomTLSDial calls or dialers using the same CustomTLSConfig.
func (config *CustomTLSConfig) EnableClientSessionCache() {
	if config.ClientSessionCache == nil {
		config.ClientSessionCache = utls.NewLRUClientSessionCache(0)
	}
}

// NewCustomTLSDialer creates a new dialer based on CustomTLSDial.
func NewCustomTLSDialer(config *CustomTLSConfig) common.Dialer {
	return func(ctx context.Context, network, addr string) (net.Conn, error) {
		return CustomTLSDial(ctx, network, addr, config)
	}
}

// CustomTLSDial dials a new TLS connection using the parameters set in
// CustomTLSConfig.
//
// The dial aborts if ctx becomes Done before the dial completes.
func CustomTLSDial(
	ctx context.Context,
	network, addr string,
	config *CustomTLSConfig) (net.Conn, error) {

	// Note that servers may return a chain which excludes the root CA
	// cert https://datatracker.ietf.org/doc/html/rfc8446#section-4.4.2.
	// It will not be possible to verify the certificate chain when
	// system root CAs cannot be loaded and the server omits the root CA
	// certificate from the chain.
	//
	// TODO: attempt to do some amount of certificate verification when
	// config.DisableSystemRootCAs is set. It would be possible to
	// verify the certificate chain, server name, and pins, when
	// config.TrustedCACertificatesFilename is set and contains the root
	// CA certificate of the certificate chain returned by the server. Also,
	// verifying legacy certificates does not require system root CAs, but
	// there is no code path which uses config.DisableSystemRootCAs in
	// conjuction with config.VerifyLegacyCertificate. As it stands
	// config.DisableSystemRootCAs is only used on iOS < 15 and
	// config.VerifyLegacyCertificate is only used for Windows VPN mode.
	skipVerify := config.SkipVerify || config.DisableSystemRootCAs

	if (skipVerify &&
		(config.VerifyLegacyCertificate != nil ||
			len(config.VerifyServerName) > 0 ||
			len(config.VerifyPins) > 0)) ||

		(config.VerifyLegacyCertificate != nil &&
			(skipVerify ||
				len(config.VerifyServerName) > 0 ||
				len(config.VerifyPins) > 0)) {

		return nil, errors.TraceNew("incompatible certification verification parameters")
	}

	p := config.Parameters.Get()

	dialAddr := addr
	if config.DialAddr != "" {
		dialAddr = config.DialAddr
	}

	underlyingConn, err := config.Dial(ctx, network, dialAddr)
	if err != nil {
		return nil, errors.Trace(err)
	}

	if config.FragmentClientHello {
		underlyingConn = NewTLSFragmentorConn(underlyingConn)
	}

	hostname, _, err := net.SplitHostPort(dialAddr)
	if err != nil {
		underlyingConn.Close()
		return nil, errors.Trace(err)
	}

	var tlsConfigRootCAs *x509.CertPool
	if !skipVerify &&
		config.VerifyLegacyCertificate == nil &&
		config.TrustedCACertificatesFilename != "" {

		tlsConfigRootCAs = x509.NewCertPool()
		certData, err := ioutil.ReadFile(config.TrustedCACertificatesFilename)
		if err != nil {
			return nil, errors.Trace(err)
		}
		tlsConfigRootCAs.AppendCertsFromPEM(certData)
	}

	// In some cases, skipVerify is false, but
	// utls.Config.InsecureSkipVerify will be set to true to disable verification
	// in utls that will otherwise fail: when SNI is omitted, and when
	// VerifyServerName differs from SNI. In these cases, the certificate chain
	// is verified in VerifyPeerCertificate.

	tlsConfigInsecureSkipVerify := false
	tlsConfigServerName := ""
	verifyServerName := hostname

	if skipVerify {
		tlsConfigInsecureSkipVerify = true
	}

	if config.UseDialAddrSNI {

		// Set SNI to match the dial hostname. This is the standard case.
		tlsConfigServerName = hostname

	} else if config.SNIServerName != "" {

		// Set a custom SNI value. If this value doesn't match the server
		// certificate, SkipVerify and/or VerifyServerName may need to be
		// configured; but by itself this case doesn't necessarily require
		// custom certificate verification.
		tlsConfigServerName = config.SNIServerName

	} else {

		// Omit SNI. If SkipVerify is not set, this case requires custom certificate
		// verification, which will check that the server certificate matches either
		// the dial hostname or VerifyServerName, as if the SNI were set to one of
		// those values.
		tlsConfigInsecureSkipVerify = true
	}

	// When VerifyServerName does not match the SNI, custom certificate
	// verification is necessary.
	if config.VerifyServerName != "" && config.VerifyServerName != tlsConfigServerName {
		verifyServerName = config.VerifyServerName
		tlsConfigInsecureSkipVerify = true
	}

	// With the VerifyPeerCertificate callback, we perform any custom certificate
	// verification at the same point in the TLS handshake as standard utls
	// verification; and abort the handshake at the same point, if custom
	// verification fails.
	var tlsConfigVerifyPeerCertificate func([][]byte, [][]*x509.Certificate) error
	if !skipVerify {
		tlsConfigVerifyPeerCertificate = func(rawCerts [][]byte, verifiedChains [][]*x509.Certificate) error {

			if config.VerifyLegacyCertificate != nil {
				return verifyLegacyCertificate(
					rawCerts, config.VerifyLegacyCertificate)
			}

			if tlsConfigInsecureSkipVerify {

				// Limitation: this verification path does not set the utls.Conn's
				// ConnectionState certificate information.

				if len(verifiedChains) > 0 {
					return errors.TraceNew("unexpected verified chains")
				}
				var err error
				verifiedChains, err = verifyServerCertificate(
					tlsConfigRootCAs, rawCerts, verifyServerName)
				if err != nil {
					return errors.Trace(err)
				}
			}

			if len(config.VerifyPins) > 0 {
				err := verifyCertificatePins(
					config.VerifyPins, verifiedChains)
				if err != nil {
					return errors.Trace(err)
				}
			}

			return nil
		}
	}

	tlsConfig := &utls.Config{
		RootCAs:                tlsConfigRootCAs,
		InsecureSkipVerify:     tlsConfigInsecureSkipVerify,
		InsecureSkipTimeVerify: tlsConfigInsecureSkipVerify,
		ServerName:             tlsConfigServerName,
		VerifyPeerCertificate:  tlsConfigVerifyPeerCertificate,
		OmitEmptyPsk:           true,
	}

	var randomizedTLSProfileSeed *prng.Seed
	selectedTLSProfile := config.TLSProfile

	if selectedTLSProfile == "" {
		selectedTLSProfile, _, randomizedTLSProfileSeed, err = SelectTLSProfile(false, false, false, "", p)
		if err != nil {
			return nil, errors.Trace(err)
		}
	}

	utlsClientHelloID, utlsClientHelloSpec, err := getUTLSClientHelloID(
		p, selectedTLSProfile)
	if err != nil {
		return nil, errors.Trace(err)
	}

	isRandomized := protocol.TLSProfileIsRandomized(selectedTLSProfile)
	if isRandomized {

		// Give config.RandomizedTLSProfileSeed precedence over the seed
		// generated by SelectTLSProfile if selectedTLSProfile == "".
		if config.RandomizedTLSProfileSeed != nil {
			randomizedTLSProfileSeed = config.RandomizedTLSProfileSeed
		}

		if randomizedTLSProfileSeed == nil {

			randomizedTLSProfileSeed, err = prng.NewSeed()
			if err != nil {
				return nil, errors.Trace(err)
			}
		}

		utlsClientHelloID.Seed = new(utls.PRNGSeed)
		*utlsClientHelloID.Seed = [32]byte(*randomizedTLSProfileSeed)

		weights := utls.DefaultWeights
		weights.TLSVersMax_Set_VersionTLS13 = 0.5
		utlsClientHelloID.Weights = &weights
	}

	// As noted here,
	// https://gitlab.com/yawning/obfs4/commit/ca6765e3e3995144df2b1ca9f0e9d823a7f8a47c,
	// the dynamic record sizing optimization in crypto/tls is not commonly
	// implemented in browsers. Disable it for all utls parrots and select it
	// randomly when using the randomized client hello.
	if isRandomized {
		PRNG, err := prng.NewPRNGWithSaltedSeed(randomizedTLSProfileSeed, "tls-dynamic-record-sizing")
		if err != nil {
			return nil, errors.Trace(err)
		}
		tlsConfig.DynamicRecordSizingDisabled = PRNG.FlipCoin()
	} else {
		tlsConfig.DynamicRecordSizingDisabled = true
	}

	conn := utls.UClient(underlyingConn, tlsConfig, utlsClientHelloID)

	if utlsClientHelloSpec != nil {
		err := conn.ApplyPreset(utlsClientHelloSpec)
		if err != nil {
			return nil, errors.Trace(err)
		}
	}

	clientSessionCache := config.ClientSessionCache
	var usedSessionTicket bool

	if wrappedCache, ok := clientSessionCache.(*common.UtlsClientSessionCacheWrapper); ok {
		// Heuristic to determine if TLS dial is resuming a session.
		usedSessionTicket = wrappedCache.IsSessionResumptionAvailable()
	}
	if clientSessionCache == nil {
		clientSessionCache = utls.NewLRUClientSessionCache(0)
	}

	conn.SetSessionCache(clientSessionCache)

	// TODO: can conn.SetClientRandom be made to take effect if called here? In
	// testing, the random value appears to be overwritten. As is, the overhead
	// of needRemarshal is now always required to handle
	// config.PassthroughMessage.

	// Build handshake state in advance to obtain the TLS version, which is used
	// to determine whether the following customizations may be applied. Don't use
	// getClientHelloVersion, since that may incur additional overhead.

	err = conn.BuildHandshakeStateWithoutSession()
	if err != nil {
		return nil, errors.Trace(err)
	}

	isTLS13 := false
	for _, vers := range conn.HandshakeState.Hello.SupportedVersions {
		if vers == utls.VersionTLS13 {
			isTLS13 = true
			break
		}
	}

	useEms := conn.HandshakeState.Hello.Ems

	// Add the obfuscated session ticket only when using TLS 1.2.
	//
	// Obfuscated session tickets are not currently supported in TLS 1.3, but we
	// allow UNFRONTED-MEEK-SESSION-TICKET-OSSH to use TLS 1.3 profiles for
	// additional diversity/capacity; TLS 1.3 encrypts the server certificate,
	// so the desired obfuscated session tickets property of obfuscating server
	// certificates is satisfied. We know that when the ClientHello offers TLS
	// 1.3, the Psiphon server, in these direct protocol cases, will negotiate
	// it.

	if config.ObfuscatedSessionTicketKey != "" {

		var obfuscatedSessionTicketKey [32]byte

		key, err := hex.DecodeString(config.ObfuscatedSessionTicketKey)
		if err == nil && len(key) != 32 {
			err = std_errors.New("invalid obfuscated session key length")
		}
		if err != nil {
			return nil, errors.Trace(err)
		}
		copy(obfuscatedSessionTicketKey[:], key) // shared secret

		obfuscatedSessionState, err := tls.NewObfuscatedClientSessionState(
			obfuscatedSessionTicketKey, isTLS13, useEms)
		if err != nil {
			return nil, errors.Trace(err)
		}

		ss := utls.MakeClientSessionState(
			obfuscatedSessionState.SessionTicket,
			obfuscatedSessionState.Vers,
			obfuscatedSessionState.CipherSuite,
			obfuscatedSessionState.MasterSecret,
			nil, nil)
		ss.SetCreatedAt(obfuscatedSessionState.CreatedAt)
		ss.SetEMS(obfuscatedSessionState.ExtMasterSecret)
		// TLS 1.3-only fields
		ss.SetAgeAdd(obfuscatedSessionState.AgeAdd)
		ss.SetUseBy(obfuscatedSessionState.UseBy)

		if isTLS13 {
			// Sets OOB PSK if required.
			if containsPSKExt(utlsClientHelloID, utlsClientHelloSpec) {

				// Implicitly true.
				usedSessionTicket = true

				if wrappedCache, ok := clientSessionCache.(*common.UtlsClientSessionCacheWrapper); ok {
					wrappedCache.Put("", ss)
				} else {
					return nil, errors.TraceNew("unexpected clientSessionCache type")
				}
			}
		} else {
			// Implicitly true.
			usedSessionTicket = true

			conn.SetSessionState(ss)
		}

		// Apply changes to utls
		err = conn.BuildHandshakeState()
		if err != nil {
			return nil, errors.Trace(err)
		}

		// Ensure that TLS ClientHello has required session ticket or PSK extension and
		// obfuscated session ticket or PSK cipher suite; the latter is required by
		// utls/tls.Conn.loadSession. If these requirements are not met the
		// obfuscation session ticket would be ignored, so fail.
		if isTLS13 {
			if containsPSKExt(utlsClientHelloID, utlsClientHelloSpec) {
				if !tls.ContainsObfuscatedPSKCipherSuite(
					conn.HandshakeState.Hello.CipherSuites) {
					return nil, errors.TraceNew("missing obfuscated PSK cipher suite")
				}

				if len(conn.HandshakeState.Hello.PskIdentities) == 0 {
					return nil, errors.TraceNew("missing PSK extension")
				}
			}

		} else {
			if !tls.ContainsObfuscatedSessionTicketCipherSuite(
				conn.HandshakeState.Hello.CipherSuites) {
				return nil, errors.TraceNew(
					"missing obfuscated session ticket cipher suite")
			}

			if len(conn.HandshakeState.Hello.SessionTicket) == 0 {
				return nil, errors.TraceNew("missing session ticket extension")
			}
		}
	}

	// Perform at most one remarshal for the following ClientHello
	// modifications.
	needRemarshal := false

	// Either pre-TLS 1.3 ClientHellos or any randomized ClientHello is a
	// candidate for NoDefaultSessionID logic.
	if len(conn.HandshakeState.Hello.SessionTicket) == 0 &&
		(!isTLS13 || utlsClientHelloID.Client == "Randomized") {

		var noDefaultSessionID bool
		if config.NoDefaultTLSSessionID != nil {
			noDefaultSessionID = *config.NoDefaultTLSSessionID
		} else {
			noDefaultSessionID = config.Parameters.Get().WeightedCoinFlip(
				parameters.NoDefaultTLSSessionIDProbability)
		}

		if noDefaultSessionID {
			conn.HandshakeState.Hello.SessionId = nil
			needRemarshal = true
		}
	}

	// utls doesn't omit the server_name extension when the ServerName value is
	// empty or an IP address. To avoid a fingerprintable invalid/unusual
	// server_name extension, remove it in these cases.
	if tlsConfigServerName == "" || net.ParseIP(tlsConfigServerName) != nil {

		// Assumes only one SNIExtension.
		// TODO: use new UConn.RemoveSNIExtension function?
		deleteIndex := -1
		for index, extension := range conn.Extensions {
			if _, ok := extension.(*utls.SNIExtension); ok {
				deleteIndex = index
				break
			}
		}
		if deleteIndex != -1 {
			conn.Extensions = append(
				conn.Extensions[:deleteIndex], conn.Extensions[deleteIndex+1:]...)
		}
		needRemarshal = true
	}

	if config.TLSPadding > 0 {

		tlsPadding := config.TLSPadding

		// Maximum padding size per RFC 7685
		if tlsPadding > 65535 {
			tlsPadding = 65535
		}

		// Assumes only one PaddingExtension.
		deleteIndex := -1
		for index, extension := range conn.Extensions {
			if _, ok := extension.(*utls.UtlsPaddingExtension); ok {
				deleteIndex = index
				break
			}
		}
		if deleteIndex != -1 {
			conn.Extensions = append(
				conn.Extensions[:deleteIndex], conn.Extensions[deleteIndex+1:]...)
		}

		paddingExtension := &utls.UtlsPaddingExtension{
			PaddingLen: tlsPadding,
			WillPad:    true,
		}
		conn.Extensions = append([]utls.TLSExtension{paddingExtension}, conn.Extensions...)

		needRemarshal = true

	}

	if config.PassthroughMessage != nil {
		err := conn.SetClientRandom(config.PassthroughMessage)
		if err != nil {
			return nil, errors.Trace(err)
		}

		needRemarshal = true
	}

	if needRemarshal {
		// Apply changes to utls
		err = conn.MarshalClientHello()
		if err != nil {
			return nil, errors.Trace(err)
		}
	}

	// Perform the TLS Handshake.

	resultChannel := make(chan error)

	go func() {
		resultChannel <- conn.Handshake()
	}()

	select {
	case err = <-resultChannel:
	case <-ctx.Done():
		err = ctx.Err()
		// Interrupt the goroutine
		underlyingConn.Close()
		<-resultChannel
	}

	if err != nil {
		underlyingConn.Close()
		return nil, errors.Trace(err)
	}

	return &tlsConn{
		Conn:           conn,
<<<<<<< HEAD
		underlyingConn: rawConn,
		resumedSession: usedSessionTicket,
	}, nil
=======
		underlyingConn: underlyingConn}, nil
>>>>>>> e0292529
}

type tlsConn struct {
	net.Conn
	underlyingConn net.Conn
<<<<<<< HEAD
	resumedSession bool
=======
>>>>>>> e0292529
}

func (conn *tlsConn) GetMetrics() common.LogFields {
	logFields := make(common.LogFields)
<<<<<<< HEAD
	logFields["tls_resumed_session"] = conn.resumedSession
=======

	// Include metrics, such as inproxy and fragmentor metrics, from the
	// underlying dial conn.
	underlyingMetrics, ok := conn.underlyingConn.(common.MetricsSource)
	if ok {
		logFields.Add(underlyingMetrics.GetMetrics())
	}
>>>>>>> e0292529
	return logFields
}

func verifyLegacyCertificate(rawCerts [][]byte, expectedCertificate *x509.Certificate) error {
	if len(rawCerts) < 1 {
		return errors.TraceNew("missing certificate")
	}
	if !bytes.Equal(rawCerts[0], expectedCertificate.Raw) {
		return errors.TraceNew("unexpected certificate")
	}
	return nil
}

// verifyServerCertificate parses and verifies the provided chain. If
// successful, it returns the verified chains that were built.
func verifyServerCertificate(
	rootCAs *x509.CertPool, rawCerts [][]byte, verifyServerName string) ([][]*x509.Certificate, error) {

	// This duplicates the verification logic in utls (and standard crypto/tls).

	certs := make([]*x509.Certificate, len(rawCerts))
	for i, rawCert := range rawCerts {
		cert, err := x509.ParseCertificate(rawCert)
		if err != nil {
			return nil, errors.Trace(err)
		}
		certs[i] = cert
	}

	opts := x509.VerifyOptions{
		Roots:         rootCAs,
		DNSName:       verifyServerName,
		Intermediates: x509.NewCertPool(),
	}

	for i, cert := range certs {
		if i == 0 {
			continue
		}
		opts.Intermediates.AddCert(cert)
	}

	verifiedChains, err := certs[0].Verify(opts)
	if err != nil {
		return nil, errors.Trace(err)
	}

	return verifiedChains, nil
}

func verifyCertificatePins(pins []string, verifiedChains [][]*x509.Certificate) error {
	for _, chain := range verifiedChains {
		for _, cert := range chain {
			publicKeyDigest := sha256.Sum256(cert.RawSubjectPublicKeyInfo)
			expectedPin := base64.StdEncoding.EncodeToString(publicKeyDigest[:])
			if common.Contains(pins, expectedPin) {
				// Return success on the first match of any certificate public key to any
				// pin.
				return nil
			}
		}
	}
	return errors.TraceNew("no pin found")
}

func IsTLSConnUsingHTTP2(conn net.Conn) bool {
	if t, ok := conn.(*tlsConn); ok {
		if u, ok := t.Conn.(*utls.UConn); ok {
			state := u.ConnectionState()
			return state.NegotiatedProtocolIsMutual &&
				state.NegotiatedProtocol == "h2"
		}
	}
	return false
}

// SelectTLSProfile picks and returns a TLS profile at random from the
// available candidates along with its version and a newly generated PRNG seed
// if the profile is randomized, i.e. protocol.TLSProfileIsRandomized is true,
// which should be used when generating a randomized TLS ClientHello.
func SelectTLSProfile(
	requireTLS12SessionTickets bool,
	requireTLS13Support bool,
	isFronted bool,
	frontingProviderID string,
	p parameters.ParametersAccessor) (tlsProfile, tlsVersion string, randomizedTLSProfileSeed *prng.Seed, err error) {

	for {
		tlsProfile, tlsVersion, randomizedTLSProfileSeed, err = selectTLSProfile(requireTLS12SessionTickets, isFronted, frontingProviderID, p)
		if err != nil {
			return "", "", nil, errors.Trace(err)
		}

		if requireTLS13Support && tlsVersion != protocol.TLS_VERSION_13 {
			// Continue picking profiles at random until an eligible one is
			// chosen. It is okay to loop in this way because the probability of
			// selecting a TLS 1.3 profile is high enough that it should not
			// take too many iterations until one is chosen.
			continue
		}

		return
	}
}

// selectTLSProfile is a helper that picks and returns a TLS profile at random
// from the available candidates along with its version and a newly generated
// PRNG seed if the profile is randomized, i.e. protocol.TLSProfileIsRandomized
// is true.
func selectTLSProfile(
	requireTLS12SessionTickets bool,
	isFronted bool,
	frontingProviderID string,
	p parameters.ParametersAccessor) (tlsProfile string, tlsVersion string, randomizedTLSProfileSeed *prng.Seed, err error) {

	// Two TLS profile lists are constructed, subject to limit constraints:
	// stock, fixed parrots (non-randomized SupportedTLSProfiles) and custom
	// parrots (CustomTLSProfileNames); and randomized. If one list is empty, the
	// non-empty list is used. Otherwise SelectRandomizedTLSProfileProbability
	// determines which list is used.
	//
	// Note that LimitTLSProfiles is not applied to CustomTLSProfiles; the
	// presence of a candidate in CustomTLSProfiles is treated as explicit
	// enabling.
	//
	// UseOnlyCustomTLSProfiles may be used to disable all stock TLS profiles and
	// use only CustomTLSProfiles; UseOnlyCustomTLSProfiles is ignored if
	// CustomTLSProfiles is empty.
	//
	// For fronted servers, DisableFrontingProviderTLSProfiles may be used
	// to disable TLS profiles which are incompatible with the TLS stack used
	// by the front. For example, if a utls parrot doesn't fully support all
	// of the capabilities in the ClientHello. Unlike the LimitTLSProfiles case,
	// DisableFrontingProviderTLSProfiles may disable CustomTLSProfiles.

	limitTLSProfiles := p.TLSProfiles(parameters.LimitTLSProfiles)
	var disableTLSProfiles protocol.TLSProfiles

	if isFronted && frontingProviderID != "" {
		disableTLSProfiles = p.LabeledTLSProfiles(
			parameters.DisableFrontingProviderTLSProfiles, frontingProviderID)
	}

	randomizedTLSProfiles := make([]string, 0)
	parrotTLSProfiles := make([]string, 0)

	for _, tlsProfile := range p.CustomTLSProfileNames() {
		if !common.Contains(disableTLSProfiles, tlsProfile) {
			parrotTLSProfiles = append(parrotTLSProfiles, tlsProfile)
		}
	}

	useOnlyCustomTLSProfiles := p.Bool(parameters.UseOnlyCustomTLSProfiles)
	if useOnlyCustomTLSProfiles && len(parrotTLSProfiles) == 0 {
		useOnlyCustomTLSProfiles = false
	}

	if !useOnlyCustomTLSProfiles {
		for _, tlsProfile := range protocol.SupportedTLSProfiles {

			if len(limitTLSProfiles) > 0 &&
				!common.Contains(limitTLSProfiles, tlsProfile) {
				continue
			}

			if common.Contains(disableTLSProfiles, tlsProfile) {
				continue
			}

			// requireTLS12SessionTickets is specified for
			// UNFRONTED-MEEK-SESSION-TICKET-OSSH, a protocol which depends on using
			// obfuscated session tickets to ensure that the server doesn't send its
			// certificate in the TLS handshake. TLS 1.2 profiles which omit session
			// tickets should not be selected. As TLS 1.3 encrypts the server
			// certificate message, there's no exclusion for TLS 1.3.

			if requireTLS12SessionTickets &&
				protocol.TLS12ProfileOmitsSessionTickets(tlsProfile) {
				continue
			}

			if protocol.TLSProfileIsRandomized(tlsProfile) {
				randomizedTLSProfiles = append(randomizedTLSProfiles, tlsProfile)
			} else {
				parrotTLSProfiles = append(parrotTLSProfiles, tlsProfile)
			}
		}
	}

	if len(randomizedTLSProfiles) > 0 &&
		(len(parrotTLSProfiles) == 0 ||
			p.WeightedCoinFlip(parameters.SelectRandomizedTLSProfileProbability)) {

		tlsProfile = randomizedTLSProfiles[prng.Intn(len(randomizedTLSProfiles))]
	}

	if tlsProfile == "" {
		if len(parrotTLSProfiles) == 0 {
			return "", "", nil, nil
		} else {
			tlsProfile = parrotTLSProfiles[prng.Intn(len(parrotTLSProfiles))]
		}
	}

	utlsClientHelloID, utlsClientHelloSpec, err := getUTLSClientHelloID(
		p, tlsProfile)
	if err != nil {
		return "", "", nil, errors.Trace(err)
	}

	if protocol.TLSProfileIsRandomized(tlsProfile) {
		randomizedTLSProfileSeed, err = prng.NewSeed()
		if err != nil {
			return "", "", nil, errors.Trace(err)
		}
		utlsClientHelloID.Seed = new(utls.PRNGSeed)
		*utlsClientHelloID.Seed = [32]byte(*randomizedTLSProfileSeed)
	}

	tlsVersion, err = getClientHelloVersion(
		utlsClientHelloID, utlsClientHelloSpec)
	if err != nil {
		return "", "", nil, errors.Trace(err)
	}

	return tlsProfile, tlsVersion, randomizedTLSProfileSeed, nil
}

func getUTLSClientHelloID(
	p parameters.ParametersAccessor,
	tlsProfile string) (utls.ClientHelloID, *utls.ClientHelloSpec, error) {

	switch tlsProfile {

	// IMPORTANT: when adding new cases here, also add to
	// getClientHelloVersion below.

	case protocol.TLS_PROFILE_IOS_111:
		return utls.HelloIOS_11_1, nil, nil
	case protocol.TLS_PROFILE_IOS_121:
		return utls.HelloIOS_12_1, nil, nil
	case protocol.TLS_PROFILE_IOS_13:
		return utls.HelloIOS_13, nil, nil
	case protocol.TLS_PROFILE_IOS_14:
		return utls.HelloIOS_14, nil, nil
	case protocol.TLS_PROFILE_SAFARI_16:
		return utls.HelloSafari_16_0, nil, nil
	case protocol.TLS_PROFILE_CHROME_58:
		return utls.HelloChrome_58, nil, nil
	case protocol.TLS_PROFILE_CHROME_62:
		return utls.HelloChrome_62, nil, nil
	case protocol.TLS_PROFILE_CHROME_70:
		return utls.HelloChrome_70, nil, nil
	case protocol.TLS_PROFILE_CHROME_72:
		return utls.HelloChrome_72, nil, nil
	case protocol.TLS_PROFILE_CHROME_83:
		return utls.HelloChrome_83, nil, nil
	case protocol.TLS_PROFILE_CHROME_96:
		return utls.HelloChrome_96, nil, nil
	case protocol.TLS_PROFILE_CHROME_102:
		return utls.HelloChrome_102, nil, nil
	case protocol.TLS_PROFILE_CHROME_106:
		return utls.HelloChrome_106_Shuffle, nil, nil
	case protocol.TLS_PROFILE_CHROME_112_PSK:
		return utls.HelloChrome_112_PSK_Shuf, nil, nil
	case protocol.TLS_PROFILE_CHROME_120:
		return utls.HelloChrome_120, nil, nil
	case protocol.TLS_PROFILE_CHROME_120_PQ:
		return utls.HelloChrome_120_PQ, nil, nil
	case protocol.TLS_PROFILE_FIREFOX_55:
		return utls.HelloFirefox_55, nil, nil
	case protocol.TLS_PROFILE_FIREFOX_56:
		return utls.HelloFirefox_56, nil, nil
	case protocol.TLS_PROFILE_FIREFOX_65:
		return utls.HelloFirefox_65, nil, nil
	case protocol.TLS_PROFILE_FIREFOX_99:
		return utls.HelloFirefox_99, nil, nil
	case protocol.TLS_PROFILE_FIREFOX_105:
		return utls.HelloFirefox_105, nil, nil
	case protocol.TLS_PROFILE_RANDOMIZED:
		return utls.HelloRandomized, nil, nil
	}

	// utls.HelloCustom with a utls.ClientHelloSpec is used for
	// CustomTLSProfiles.

	customTLSProfile := p.CustomTLSProfile(tlsProfile)
	if customTLSProfile == nil {
		return utls.ClientHelloID{},
			nil,
			errors.Tracef("unknown TLS profile: %s", tlsProfile)
	}

	utlsClientHelloSpec, err := customTLSProfile.GetClientHelloSpec()
	if err != nil {
		return utls.ClientHelloID{}, nil, errors.Trace(err)
	}

	return utls.HelloCustom, utlsClientHelloSpec, nil
}

func getClientHelloVersion(
	utlsClientHelloID utls.ClientHelloID,
	utlsClientHelloSpec *utls.ClientHelloSpec) (string, error) {

	switch utlsClientHelloID {

	// TODO! missing: iOS-13, iOS-14

	case utls.HelloIOS_11_1, utls.HelloIOS_12_1,
		utls.HelloChrome_58, utls.HelloChrome_62,
		utls.HelloFirefox_55, utls.HelloFirefox_56:
		return protocol.TLS_VERSION_12, nil

	case utls.HelloChrome_70, utls.HelloChrome_72,
		utls.HelloChrome_83, utls.HelloChrome_96,
		utls.HelloChrome_102, utls.HelloChrome_120,
		utls.HelloChrome_120_PQ, utls.HelloChrome_106_Shuffle,
		utls.HelloChrome_112_PSK_Shuf, utls.HelloFirefox_65,
		utls.HelloFirefox_99, utls.HelloFirefox_105,
		utls.HelloSafari_16_0, utls.HelloGolang:
		return protocol.TLS_VERSION_13, nil
	}

	// As utls.HelloRandomized/Custom may be either TLS 1.2 or TLS 1.3, we cannot
	// perform a simple ClientHello ID check. BuildHandshakeState is run, which
	// constructs the entire ClientHello.
	//
	// Assumes utlsClientHelloID.Seed has been set; otherwise the result is
	// ephemeral.
	//
	// BenchmarkRandomizedGetClientHelloVersion indicates that this operation
	// takes on the order of 0.05ms and allocates ~8KB for randomized client
	// hellos.

	conn := utls.UClient(
		nil,
		&utls.Config{InsecureSkipVerify: true},
		utlsClientHelloID)

	if utlsClientHelloSpec != nil {
		err := conn.ApplyPreset(utlsClientHelloSpec)
		if err != nil {
			return "", errors.Trace(err)
		}
	}

	err := conn.BuildHandshakeState()
	if err != nil {
		return "", errors.Trace(err)
	}

	for _, v := range conn.HandshakeState.Hello.SupportedVersions {
		if v == utls.VersionTLS13 {
			return protocol.TLS_VERSION_13, nil
		}
	}

	return protocol.TLS_VERSION_12, nil
}

func init() {
	// Favor compatibility over security. CustomTLSDial is used as an obfuscation
	// layer; users of CustomTLSDial, including meek and remote server list
	// downloads, don't depend on this TLS for its security properties.
	utls.EnableWeakCiphers()
}

type TLSFragmentorConn struct {
	net.Conn
	clientHelloSent int32
}

func NewTLSFragmentorConn(
	conn net.Conn,
) net.Conn {
	return &TLSFragmentorConn{
		Conn: conn,
	}
}

func (c *TLSFragmentorConn) Close() error {
	return c.Conn.Close()
}

func (c *TLSFragmentorConn) Read(b []byte) (n int, err error) {
	return c.Conn.Read(b)
}

func (c *TLSFragmentorConn) GetMetrics() common.LogFields {
	logFields := make(common.LogFields)

	// Include metrics, such as inproxy and fragmentor metrics, from the
	// underlying dial conn.
	underlyingMetrics, ok := c.Conn.(common.MetricsSource)
	if ok {
		logFields.Add(underlyingMetrics.GetMetrics())
	}
	return logFields
}

// Write transparently splits the first TLS record containing ClientHello into
// two fragments and writes them separately to the underlying conn.
// The second fragment contains the data portion of the SNI extension (i.e. the server name).
// Write assumes a non-fragmented and complete ClientHello on the first call.
func (c *TLSFragmentorConn) Write(b []byte) (n int, err error) {

	if atomic.LoadInt32(&c.clientHelloSent) == 0 {

		buf := bytes.NewReader(b)

		var contentType uint8
		err := binary.Read(buf, binary.BigEndian, &contentType)
		if err != nil {
			return 0, errors.Trace(err)
		}
		if contentType != 0x16 {
			return 0, errors.TraceNew("expected Handshake content type")
		}

		var version uint16
		err = binary.Read(buf, binary.BigEndian, &version)
		if err != nil {
			return 0, errors.Trace(err)
		}
		if version != 0x0303 && version != 0x0302 && version != 0x0301 {
			return 0, errors.TraceNew("expected TLS version 0x0303 or 0x0302 or 0x0301")
		}

		var msgLen uint16
		err = binary.Read(buf, binary.BigEndian, &msgLen)
		if err != nil {
			return 0, errors.Trace(err)
		}
		if len(b) != int(msgLen)+5 {
			return 0, errors.TraceNew("unexpected TLS message length")
		}

		var handshakeType uint8
		err = binary.Read(buf, binary.BigEndian, &handshakeType)
		if err != nil {
			return 0, errors.Trace(err)
		}
		if handshakeType != 0x01 {
			return 0, errors.TraceNew("expected ClientHello(1) handshake type")
		}

		var handshakeLen uint32
		err = binary.Read(buf, binary.BigEndian, &handshakeLen)
		if err != nil {
			return 0, errors.Trace(err)
		}
		handshakeLen >>= 8 // 24-bit value
		buf.UnreadByte()   // Unread the last byte

		var legacyVersion uint16
		err = binary.Read(buf, binary.BigEndian, &legacyVersion)
		if err != nil {
			return 0, errors.Trace(err)
		}
		if legacyVersion != 0x0303 {
			return 0, errors.TraceNew("expected TLS version 0x0303")
		}

		// Skip random
		_, err = buf.Seek(32, io.SeekCurrent)
		if err != nil {
			return 0, errors.Trace(err)
		}

		var sessionIdLen uint8
		err = binary.Read(buf, binary.BigEndian, &sessionIdLen)
		if err != nil {
			return 0, errors.Trace(err)
		}
		if sessionIdLen > 32 {
			return 0, errors.TraceNew("unexpected session ID length")
		}

		// Skip session ID
		_, err = buf.Seek(int64(sessionIdLen), io.SeekCurrent)
		if err != nil {
			return 0, errors.Trace(err)
		}

		var cipherSuitesLen uint16
		err = binary.Read(buf, binary.BigEndian, &cipherSuitesLen)
		if err != nil {
			return 0, errors.Trace(err)
		}
		if cipherSuitesLen < 2 || cipherSuitesLen > 65535 {
			return 0, errors.TraceNew("unexpected cipher suites length")
		}

		// Skip cipher suites
		_, err = buf.Seek(int64(cipherSuitesLen), io.SeekCurrent)
		if err != nil {
			return 0, errors.Trace(err)
		}

		var compressionMethodsLen int8
		err = binary.Read(buf, binary.BigEndian, &compressionMethodsLen)
		if err != nil {
			return 0, errors.Trace(err)
		}
		if compressionMethodsLen < 1 || compressionMethodsLen > 32 {
			return 0, errors.TraceNew("unexpected compression methods length")
		}

		// Skip compression methods
		_, err = buf.Seek(int64(compressionMethodsLen), io.SeekCurrent)
		if err != nil {
			return 0, errors.Trace(err)
		}

		var extensionsLen uint16
		err = binary.Read(buf, binary.BigEndian, &extensionsLen)
		if err != nil {
			return 0, errors.Trace(err)
		}
		if extensionsLen < 2 || extensionsLen > 65535 {
			return 0, errors.TraceNew("unexpected extensions length")
		}

		// Finds SNI extension.
		for {
			if buf.Len() == 0 {
				return 0, errors.TraceNew("missing SNI extension")
			}

			var extensionType uint16
			err = binary.Read(buf, binary.BigEndian, &extensionType)
			if err != nil {
				return 0, errors.Trace(err)
			}

			var extensionLen uint16
			err = binary.Read(buf, binary.BigEndian, &extensionLen)
			if err != nil {
				return 0, errors.Trace(err)
			}

			// server_name(0) extension type
			if extensionType == 0x0000 {
				break
			}

			// Skip extension data
			_, err = buf.Seek(int64(extensionLen), io.SeekCurrent)
			if err != nil {
				return 0, errors.Trace(err)
			}
		}

		sniStartIndex := len(b) - buf.Len()

		// Splits the ClientHello message into two fragments at sniStartIndex,
		// and writes them separately to the underlying conn.
		tlsMessage := b[5:]
		frag1, frag2, err := splitTLSMessage(contentType, version, tlsMessage, sniStartIndex)
		if err != nil {
			return 0, errors.Trace(err)
		}
		n, err = c.Conn.Write(frag1)
		if err != nil {
			return n, errors.Trace(err)
		}
		n2, err := c.Conn.Write(frag2)
		if err != nil {
			return n + n2, errors.Trace(err)
		}

		atomic.CompareAndSwapInt32(&c.clientHelloSent, 0, 1)

		return len(b), nil
	}

	return c.Conn.Write(b)
}

// splitTLSMessage splits a TLS message into two fragments.
// The two fragments are wrapped in TLS records.
func splitTLSMessage(contentType uint8, version uint16, msg []byte, splitIndex int) ([]byte, []byte, error) {
	if splitIndex > len(msg)-1 {
		return nil, nil, errors.TraceNew("split index out of range")
	}

	frag1 := make([]byte, splitIndex+5)
	frag2 := make([]byte, len(msg)-splitIndex+5)

	frag1[0] = byte(contentType)
	binary.BigEndian.PutUint16(frag1[1:3], version)
	binary.BigEndian.PutUint16(frag1[3:5], uint16(splitIndex))
	copy(frag1[5:], msg[:splitIndex])

	frag2[0] = byte(contentType)
	binary.BigEndian.PutUint16(frag2[1:3], version)
	binary.BigEndian.PutUint16(frag2[3:5], uint16(len(msg)-splitIndex))
	copy(frag2[5:], msg[splitIndex:])

	return frag1, frag2, nil
}

// containsPSKExt returns true if the ClientHelloSpec has a PreSharedKeyExtension.
// If spec is nil, the ClientHelloSpec is obtained from the ClientHelloID.
func containsPSKExt(id utls.ClientHelloID, spec *utls.ClientHelloSpec) bool {
	if spec == nil {
		myspec, err := utls.UTLSIdToSpec(id)
		if err != nil {
			return false
		}
		spec = &myspec
	}
	for _, ext := range spec.Extensions {
		if _, ok := ext.(utls.PreSharedKeyExtension); ok {
			return true
		}
	}
	return false
}<|MERGE_RESOLUTION|>--- conflicted
+++ resolved
@@ -686,29 +686,19 @@
 
 	return &tlsConn{
 		Conn:           conn,
-<<<<<<< HEAD
-		underlyingConn: rawConn,
+		underlyingConn: underlyingConn,
 		resumedSession: usedSessionTicket,
-	}, nil
-=======
-		underlyingConn: underlyingConn}, nil
->>>>>>> e0292529
+		}, nil
 }
 
 type tlsConn struct {
 	net.Conn
 	underlyingConn net.Conn
-<<<<<<< HEAD
 	resumedSession bool
-=======
->>>>>>> e0292529
 }
 
 func (conn *tlsConn) GetMetrics() common.LogFields {
 	logFields := make(common.LogFields)
-<<<<<<< HEAD
-	logFields["tls_resumed_session"] = conn.resumedSession
-=======
 
 	// Include metrics, such as inproxy and fragmentor metrics, from the
 	// underlying dial conn.
@@ -716,7 +706,8 @@
 	if ok {
 		logFields.Add(underlyingMetrics.GetMetrics())
 	}
->>>>>>> e0292529
+	logFields["tls_resumed_session"] = conn.resumedSession
+
 	return logFields
 }
 
