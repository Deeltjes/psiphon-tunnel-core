/*
 * Copyright (c) 2015, Psiphon Inc.
 * All rights reserved.
 *
 * This program is free software: you can redistribute it and/or modify
 * it under the terms of the GNU General Public License as published by
 * the Free Software Foundation, either version 3 of the License, or
 * (at your option) any later version.
 *
 * This program is distributed in the hope that it will be useful,
 * but WITHOUT ANY WARRANTY; without even the implied warranty of
 * MERCHANTABILITY or FITNESS FOR A PARTICULAR PURPOSE.  See the
 * GNU General Public License for more details.
 *
 * You should have received a copy of the GNU General Public License
 * along with this program.  If not, see <http://www.gnu.org/licenses/>.
 *
 */

package psiphon

import (
	"bytes"
	"encoding/json"
	"fmt"
	"io"
	"net"
	"os"
	"sort"
	"strings"
	"sync"
	"sync/atomic"
	"time"

	"github.com/Psiphon-Labs/psiphon-tunnel-core/psiphon/common"
	"github.com/Psiphon-Labs/psiphon-tunnel-core/psiphon/common/buildinfo"
	"github.com/Psiphon-Labs/psiphon-tunnel-core/psiphon/common/errors"
	"github.com/Psiphon-Labs/psiphon-tunnel-core/psiphon/common/parameters"
	"github.com/Psiphon-Labs/psiphon-tunnel-core/psiphon/common/protocol"
	"github.com/Psiphon-Labs/psiphon-tunnel-core/psiphon/common/stacktrace"
)

type noticeLogger struct {
	emitDiagnostics            int32
	emitNetworkParameters      int32
	mutex                      sync.Mutex
	writer                     io.Writer
	homepageFilename           string
	homepageFile               *os.File
	rotatingFilename           string
	rotatingOlderFilename      string
	rotatingFile               *os.File
	rotatingFileSize           int64
	rotatingCurrentFileSize    int64
	rotatingSyncFrequency      int
	rotatingCurrentNoticeCount int
}

var singletonNoticeLogger = noticeLogger{
	writer: os.Stderr,
}

// SetEmitDiagnosticNotices toggles whether diagnostic notices are emitted;
// and whether to include circumvention network parameters in diagnostics.
//
// Diagnostic notices contain potentially sensitive user information; and
// sensitive circumvention network parameters, when enabled. Only enable this
// in environments where notices are handled securely (for example, don't
// include these notices in log files which users could post to public
// forums).
func SetEmitDiagnosticNotices(
	emitDiagnostics bool, emitNetworkParameters bool) {

	if emitDiagnostics {
		atomic.StoreInt32(&singletonNoticeLogger.emitDiagnostics, 1)
	} else {
		atomic.StoreInt32(&singletonNoticeLogger.emitDiagnostics, 0)
	}

	if emitNetworkParameters {
		atomic.StoreInt32(&singletonNoticeLogger.emitNetworkParameters, 1)
	} else {
		atomic.StoreInt32(&singletonNoticeLogger.emitNetworkParameters, 0)
	}
}

// GetEmitDiagnosticNotices returns the current state
// of emitting diagnostic notices.
func GetEmitDiagnosticNotices() bool {
	return atomic.LoadInt32(&singletonNoticeLogger.emitDiagnostics) == 1
}

// GetEmitNetworkParameters returns the current state
// of emitting network parameters.
func GetEmitNetworkParameters() bool {
	return atomic.LoadInt32(&singletonNoticeLogger.emitNetworkParameters) == 1
}

// SetNoticeWriter sets a target writer to receive notices. By default,
// notices are written to stderr. Notices are newline delimited.
//
// writer specifies an alternate io.Writer where notices are to be written.
//
// Notices are encoded in JSON. Here's an example:
//
// {"data":{"message":"shutdown operate tunnel"},"noticeType":"Info","timestamp":"2006-01-02T15:04:05.999999999Z07:00"}
//
// All notices have the following fields:
// - "noticeType": the type of notice, which indicates the meaning of the notice along with what's in the data payload.
// - "data": additional structured data payload. For example, the "ListeningSocksProxyPort" notice type has a "port" integer
// data in its payload.
// - "timestamp": UTC timezone, RFC3339Milli format timestamp for notice event
//
// See the Notice* functions for details on each notice meaning and payload.
func SetNoticeWriter(writer io.Writer) {

	singletonNoticeLogger.mutex.Lock()
	defer singletonNoticeLogger.mutex.Unlock()

	singletonNoticeLogger.writer = writer
}

// setNoticeFiles configures files for notice writing.
//
//   - When homepageFilename is not "", homepages are written to the specified file
//     and omitted from the writer. The file may be read after the Tunnels notice
//     with count of 1. The file should be opened read-only for reading.
//
//   - When rotatingFilename is not "", all notices are are written to the specified
//     file. Diagnostic notices are omitted from the writer. The file is rotated
//     when its size exceeds rotatingFileSize. One rotated older file,
//     <rotatingFilename>.1, is retained. The files may be read at any time; and
//     should be opened read-only for reading. rotatingSyncFrequency specifies how
//     many notices are written before syncing the file.
//     If either rotatingFileSize or rotatingSyncFrequency are <= 0, default values
//     are used.
//
//   - If an error occurs when writing to a file, an InternalError notice is emitted to
//     the writer.
//
// setNoticeFiles closes open homepage or rotating files before applying the new
// configuration.
func setNoticeFiles(
	homepageFilename string,
	rotatingFilename string,
	rotatingFileSize int,
	rotatingSyncFrequency int) error {

	singletonNoticeLogger.mutex.Lock()
	defer singletonNoticeLogger.mutex.Unlock()

	if homepageFilename != "" {
		var err error
		if singletonNoticeLogger.homepageFile != nil {
			singletonNoticeLogger.homepageFile.Close()
		}
		singletonNoticeLogger.homepageFile, err = os.OpenFile(
			homepageFilename, os.O_CREATE|os.O_TRUNC|os.O_WRONLY, 0600)
		if err != nil {
			return errors.Trace(err)
		}
		singletonNoticeLogger.homepageFilename = homepageFilename
	}

	if rotatingFilename != "" {
		var err error
		if singletonNoticeLogger.rotatingFile != nil {
			singletonNoticeLogger.rotatingFile.Close()
		}
		singletonNoticeLogger.rotatingFile, err = os.OpenFile(
			rotatingFilename, os.O_CREATE|os.O_APPEND|os.O_WRONLY, 0600)
		if err != nil {
			return errors.Trace(err)
		}

		fileInfo, err := singletonNoticeLogger.rotatingFile.Stat()
		if err != nil {
			return errors.Trace(err)
		}

		if rotatingFileSize <= 0 {
			rotatingFileSize = 1 << 20
		}

		if rotatingSyncFrequency <= 0 {
			rotatingSyncFrequency = 100
		}

		singletonNoticeLogger.rotatingFilename = rotatingFilename
		singletonNoticeLogger.rotatingOlderFilename = rotatingFilename + ".1"
		singletonNoticeLogger.rotatingFileSize = int64(rotatingFileSize)
		singletonNoticeLogger.rotatingCurrentFileSize = fileInfo.Size()
		singletonNoticeLogger.rotatingSyncFrequency = rotatingSyncFrequency
		singletonNoticeLogger.rotatingCurrentNoticeCount = 0
	}

	return nil
}

const (
	noticeIsDiagnostic    = 1
	noticeIsHomepage      = 2
	noticeClearHomepages  = 4
	noticeSyncHomepages   = 8
	noticeSkipRedaction   = 16
	noticeIsNotDiagnostic = 32
)

// outputNotice encodes a notice in JSON and writes it to the output writer.
func (nl *noticeLogger) outputNotice(noticeType string, noticeFlags uint32, args ...interface{}) {

	if (noticeFlags&noticeIsDiagnostic != 0) && !GetEmitDiagnosticNotices() {
		return
	}

	obj := make(map[string]interface{})
	noticeData := make(map[string]interface{})
	obj["noticeType"] = noticeType
	obj["data"] = noticeData
	obj["timestamp"] = time.Now().UTC().Format(common.RFC3339Milli)
	for i := 0; i < len(args)-1; i += 2 {
		name, ok := args[i].(string)
		value := args[i+1]
		if ok {
			noticeData[name] = value
		}
	}
	encodedJson, err := json.Marshal(obj)
	var output []byte
	if err == nil {
		output = append(encodedJson, byte('\n'))

	} else {
		// Try to emit a properly formatted notice that the outer client can report.
		// One scenario where this is useful is if the preceding Marshal fails due to
		// bad data in the args. This has happened for a json.RawMessage field.
		output = makeNoticeInternalError(
			fmt.Sprintf("marshal notice failed: %s", errors.Trace(err)))
	}

	// Skip redaction when we need to display browsing activity network addresses
	// to users; for example, in the case of the Untunneled notice. Never log
	// skipRedaction notices to diagnostics files (outputNoticeToRotatingFile,
	// below). The notice writer may still be invoked for a skipRedaction notice;
	// the writer must keep all known skipRedaction notices out of any upstream
	// diagnostics logs.

	skipRedaction := (noticeFlags&noticeSkipRedaction != 0)

	if !skipRedaction {
		// Ensure direct server IPs are not exposed in notices. The "net" package,
		// and possibly other 3rd party packages, will include destination addresses
		// in I/O error messages.
		output = common.RedactIPAddresses(output)
	}

	// Don't call RedactFilePaths here, as the file path redaction can
	// potentially match many non-path strings. Instead, RedactFilePaths should
	// be applied in specific cases.

	nl.mutex.Lock()
	defer nl.mutex.Unlock()

	skipWriter := false

	if nl.homepageFile != nil &&
		(noticeFlags&noticeIsHomepage != 0) {

		skipWriter = true

		err := nl.outputNoticeToHomepageFile(noticeFlags, output)

		if err != nil {
			output := makeNoticeInternalError(
				fmt.Sprintf("write homepage file failed: %s", err))
			nl.writer.Write(output)
		}
	}

	if nl.rotatingFile != nil {

		if !skipWriter {
			// Skip writing to the host application if the notice is diagnostic
			// and not explicitly marked as not diagnostic
			skipWriter = (noticeFlags&noticeIsDiagnostic != 0) && (noticeFlags&noticeIsNotDiagnostic == 0)
		}

		if !skipRedaction {
			// Only write to the rotating file if the notice is not explicitly marked as not diagnostic.
			if noticeFlags&noticeIsNotDiagnostic == 0 {

				err := nl.outputNoticeToRotatingFile(output)

				if err != nil {
					output := makeNoticeInternalError(
						fmt.Sprintf("write rotating file failed: %s", err))
					nl.writer.Write(output)
				}
			}
		}
	}

	if !skipWriter {
		_, _ = nl.writer.Write(output)
	}
}

// NoticeInteralError is an error formatting or writing notices.
// A NoticeInteralError handler must not call a Notice function.
func makeNoticeInternalError(errorMessage string) []byte {
	// Format an Alert Notice (_without_ using json.Marshal, since that can fail)
	alertNoticeFormat := "{\"noticeType\":\"InternalError\",\"timestamp\":\"%s\",\"data\":{\"message\":\"%s\"}}\n"
	return []byte(fmt.Sprintf(alertNoticeFormat, time.Now().UTC().Format(common.RFC3339Milli), errorMessage))
}

func (nl *noticeLogger) outputNoticeToHomepageFile(noticeFlags uint32, output []byte) error {

	if (noticeFlags & noticeClearHomepages) != 0 {
		err := nl.homepageFile.Truncate(0)
		if err != nil {
			return errors.Trace(err)
		}
		_, err = nl.homepageFile.Seek(0, 0)
		if err != nil {
			return errors.Trace(err)
		}
	}

	_, err := nl.homepageFile.Write(output)
	if err != nil {
		return errors.Trace(err)
	}

	if (noticeFlags & noticeSyncHomepages) != 0 {
		err = nl.homepageFile.Sync()
		if err != nil {
			return errors.Trace(err)
		}
	}

	return nil
}

func (nl *noticeLogger) outputNoticeToRotatingFile(output []byte) error {

	nl.rotatingCurrentFileSize += int64(len(output) + 1)
	if nl.rotatingCurrentFileSize >= nl.rotatingFileSize {

		// Note: all errors are fatal in order to preserve the
		// rotatingFileSize limit; e.g., no attempt is made to
		// continue writing to the file if it can't be rotated.

		err := nl.rotatingFile.Sync()
		if err != nil {
			return errors.Trace(err)
		}

		err = nl.rotatingFile.Close()
		if err != nil {
			return errors.Trace(err)
		}

		err = os.Rename(nl.rotatingFilename, nl.rotatingOlderFilename)
		if err != nil {
			return errors.Trace(err)
		}

		nl.rotatingFile, err = os.OpenFile(
			nl.rotatingFilename, os.O_CREATE|os.O_TRUNC|os.O_WRONLY, 0600)
		if err != nil {
			return errors.Trace(err)
		}

		nl.rotatingCurrentFileSize = 0
	}

	_, err := nl.rotatingFile.Write(output)
	if err != nil {
		return errors.Trace(err)
	}

	nl.rotatingCurrentNoticeCount += 1
	if nl.rotatingCurrentNoticeCount >= nl.rotatingSyncFrequency {
		nl.rotatingCurrentNoticeCount = 0
		err = nl.rotatingFile.Sync()
		if err != nil {
			return errors.Trace(err)
		}
	}

	return nil
}

// NoticeInfo is an informational message
func NoticeInfo(format string, args ...interface{}) {
	singletonNoticeLogger.outputNotice(
		"Info", noticeIsDiagnostic,
		"message", fmt.Sprintf(format, args...))
}

// NoticeWarning is a warning message; typically a recoverable error condition
func NoticeWarning(format string, args ...interface{}) {
	singletonNoticeLogger.outputNotice(
		"Warning", noticeIsDiagnostic,
		"message", fmt.Sprintf(format, args...))
}

// NoticeError is an error message; typically an unrecoverable error condition
func NoticeError(format string, args ...interface{}) {
	singletonNoticeLogger.outputNotice(
		"Error", noticeIsDiagnostic,
		"message", fmt.Sprintf(format, args...))
}

// NoticeUserLog is a log message from the outer client user of tunnel-core
func NoticeUserLog(message string) {
	singletonNoticeLogger.outputNotice(
		"UserLog", noticeIsDiagnostic,
		"message", message)
}

// NoticeCandidateServers is how many possible servers are available for the selected region and protocols
func NoticeCandidateServers(
	region string,
	constraints *protocolSelectionConstraints,
	initialCount int,
	count int,
	duration time.Duration) {

	singletonNoticeLogger.outputNotice(
		"CandidateServers", noticeIsDiagnostic,
		"region", region,
		"initialLimitTunnelProtocols", constraints.initialLimitTunnelProtocols,
		"initialLimitTunnelProtocolsCandidateCount", constraints.initialLimitTunnelProtocolsCandidateCount,
		"limitTunnelProtocols", constraints.limitTunnelProtocols,
		"limitTunnelDialPortNumbers", constraints.limitTunnelDialPortNumbers,
		"replayCandidateCount", constraints.replayCandidateCount,
		"initialCount", initialCount,
		"count", count,
		"duration", duration.String())
}

// NoticeAvailableEgressRegions is what regions are available for egress from.
// Consecutive reports of the same list of regions are suppressed.
func NoticeAvailableEgressRegions(regions []string) {
	sortedRegions := append([]string{}, regions...)
	sort.Strings(sortedRegions)
	repetitionMessage := strings.Join(sortedRegions, "")
	outputRepetitiveNotice(
		"AvailableEgressRegions", repetitionMessage, 0,
		"AvailableEgressRegions", 0, "regions", sortedRegions)
}

func noticeWithDialParameters(noticeType string, dialParams *DialParameters, postDial bool) {

	args := []interface{}{
		"diagnosticID", dialParams.ServerEntry.GetDiagnosticID(),
		"region", dialParams.ServerEntry.Region,
		"protocol", dialParams.TunnelProtocol,
		"isReplay", dialParams.IsReplay,
		"candidateNumber", dialParams.CandidateNumber,
		"establishedTunnelsCount", dialParams.EstablishedTunnelsCount,
		"networkType", dialParams.GetNetworkType(),
	}

	if GetEmitNetworkParameters() {

		// Omit appliedTacticsTag as that is emitted in another notice.

		if dialParams.BPFProgramName != "" {
			args = append(args, "clientBPF", dialParams.BPFProgramName)
		}

		if dialParams.SelectedSSHClientVersion {
			args = append(args, "SSHClientVersion", dialParams.SSHClientVersion)
		}

		if dialParams.UpstreamProxyType != "" {
			args = append(args, "upstreamProxyType", dialParams.UpstreamProxyType)
		}

		if dialParams.UpstreamProxyCustomHeaderNames != nil {
			args = append(args, "upstreamProxyCustomHeaderNames", strings.Join(dialParams.UpstreamProxyCustomHeaderNames, ","))
		}

		if dialParams.ServerEntry.ProviderID != "" {
			args = append(args, "providerID", dialParams.ServerEntry.ProviderID)
		}

		if dialParams.FrontingProviderID != "" {
			args = append(args, "frontingProviderID", dialParams.FrontingProviderID)
		}

		if dialParams.MeekDialAddress != "" {
			args = append(args, "meekDialAddress", dialParams.MeekDialAddress)
		}

		if protocol.TunnelProtocolUsesFrontedMeek(dialParams.TunnelProtocol) {

			meekResolvedIPAddress := dialParams.MeekResolvedIPAddress.Load().(string)
			if meekResolvedIPAddress != "" {
				nonredacted := common.EscapeRedactIPAddressString(meekResolvedIPAddress)
				args = append(args, "meekResolvedIPAddress", nonredacted)
			}
		}

		if dialParams.MeekSNIServerName != "" {
			args = append(args, "meekSNIServerName", dialParams.MeekSNIServerName)
		}

		if dialParams.MeekHostHeader != "" {
			args = append(args, "meekHostHeader", dialParams.MeekHostHeader)
		}

		// MeekTransformedHostName is meaningful when meek is used, which is when MeekDialAddress != ""
		if dialParams.MeekDialAddress != "" {
			args = append(args, "meekTransformedHostName", dialParams.MeekTransformedHostName)
		}

		if dialParams.TLSOSSHSNIServerName != "" {
			args = append(args, "tlsOSSHSNIServerName", dialParams.TLSOSSHSNIServerName)
		}

		if dialParams.TLSOSSHTransformedSNIServerName {
			args = append(args, "tlsOSSHTransformedSNIServerName", dialParams.TLSOSSHTransformedSNIServerName)
		}

		if dialParams.TLSFragmentClientHello {
			args = append(args, "tlsFragmentClientHello", dialParams.TLSFragmentClientHello)
		}

		if dialParams.SelectedUserAgent {
			args = append(args, "userAgent", dialParams.UserAgent)
		}

		if dialParams.SelectedTLSProfile {
			args = append(args, "TLSProfile", dialParams.TLSProfile)
			args = append(args, "TLSVersion", dialParams.GetTLSVersionForMetrics())
		}

		// dialParams.ServerEntry.Region is emitted above.

		if dialParams.ServerEntry.LocalSource != "" {
			args = append(args, "serverEntrySource", dialParams.ServerEntry.LocalSource)
		}

		localServerEntryTimestamp := common.TruncateTimestampToHour(
			dialParams.ServerEntry.LocalTimestamp)
		if localServerEntryTimestamp != "" {
			args = append(args, "serverEntryTimestamp", localServerEntryTimestamp)
		}

		if dialParams.DialPortNumber != "" {
			args = append(args, "dialPortNumber", dialParams.DialPortNumber)
		}

		if dialParams.QUICVersion != "" {
			args = append(args, "QUICVersion", dialParams.QUICVersion)
		}

		if dialParams.QUICDialSNIAddress != "" {
			args = append(args, "QUICDialSNIAddress", dialParams.QUICDialSNIAddress)
		}

		if dialParams.QUICDisablePathMTUDiscovery {
			args = append(args, "QUICDisableClientPathMTUDiscovery", dialParams.QUICDisablePathMTUDiscovery)
		}

		if dialParams.DialDuration > 0 {
			args = append(args, "dialDuration", dialParams.DialDuration)
		}

		if dialParams.NetworkLatencyMultiplier != 0.0 {
			args = append(args, "networkLatencyMultiplier", dialParams.NetworkLatencyMultiplier)
		}

		if dialParams.ConjureTransport != "" {
			args = append(args, "conjureTransport", dialParams.ConjureTransport)
		}

		usedSteeringIP := false

		if dialParams.SteeringIP != "" {
			nonredacted := common.EscapeRedactIPAddressString(dialParams.SteeringIP)
			args = append(args, "steeringIP", nonredacted)
			usedSteeringIP = true
		}

		if dialParams.ResolveParameters != nil && !usedSteeringIP {

			// See dialParams.ResolveParameters comment in getBaseAPIParameters.

			if dialParams.ResolveParameters.PreresolvedIPAddress != "" {
				meekDialDomain, _, _ := net.SplitHostPort(dialParams.MeekDialAddress)
				if dialParams.ResolveParameters.PreresolvedDomain == meekDialDomain {
					nonredacted := common.EscapeRedactIPAddressString(dialParams.ResolveParameters.PreresolvedIPAddress)
					args = append(args, "DNSPreresolved", nonredacted)
				}
			}

			if dialParams.ResolveParameters.PreferAlternateDNSServer {
				nonredacted := common.EscapeRedactIPAddressString(dialParams.ResolveParameters.AlternateDNSServer)
				args = append(args, "DNSPreferred", nonredacted)
			}

			if dialParams.ResolveParameters.ProtocolTransformName != "" {
				args = append(args, "DNSTransform", dialParams.ResolveParameters.ProtocolTransformName)
			}

			if postDial {
				args = append(args, "DNSAttempt", dialParams.ResolveParameters.GetFirstAttemptWithAnswer())
			}
		}

		if dialParams.HTTPTransformerParameters != nil {
			if dialParams.HTTPTransformerParameters.ProtocolTransformSpec != nil {
				args = append(args, "HTTPTransform", dialParams.HTTPTransformerParameters.ProtocolTransformName)
			}
		}

		if dialParams.OSSHObfuscatorSeedTransformerParameters != nil {
			if dialParams.OSSHObfuscatorSeedTransformerParameters.TransformSpec != nil {
				args = append(args, "SeedTransform", dialParams.OSSHObfuscatorSeedTransformerParameters.TransformName)
			}
		}

		if dialParams.ObfuscatedQUICNonceTransformerParameters != nil {
			if dialParams.ObfuscatedQUICNonceTransformerParameters.TransformSpec != nil {
				args = append(args, "SeedTransform", dialParams.ObfuscatedQUICNonceTransformerParameters.TransformName)
			}
		}

		if dialParams.OSSHPrefixSpec != nil {
			if dialParams.OSSHPrefixSpec.Spec != nil {
				args = append(args, "OSSHPrefix", dialParams.OSSHPrefixSpec.Name)
			}
		}

		if dialParams.DialConnMetrics != nil {
			metrics := dialParams.DialConnMetrics.GetMetrics()
			for name, value := range metrics {
				args = append(args, name, value)
			}
		}

		if dialParams.DialConnNoticeMetrics != nil {
			metrics := dialParams.DialConnNoticeMetrics.GetNoticeMetrics()
			for name, value := range metrics {
				args = append(args, name, value)
			}
		}

		if dialParams.ObfuscatedSSHConnMetrics != nil {
			metrics := dialParams.ObfuscatedSSHConnMetrics.GetMetrics()
			for name, value := range metrics {
				args = append(args, name, value)
			}
		}
	}

	singletonNoticeLogger.outputNotice(
		noticeType, noticeIsDiagnostic,
		args...)
}

// NoticeConnectingServer reports parameters and details for a single connection attempt
func NoticeConnectingServer(dialParams *DialParameters) {
	noticeWithDialParameters("ConnectingServer", dialParams, false)
}

// NoticeConnectedServer reports parameters and details for a single successful connection
func NoticeConnectedServer(dialParams *DialParameters) {
	noticeWithDialParameters("ConnectedServer", dialParams, true)
}

// NoticeRequestingTactics reports parameters and details for a tactics request attempt
func NoticeRequestingTactics(dialParams *DialParameters) {
	noticeWithDialParameters("RequestingTactics", dialParams, false)
}

// NoticeRequestedTactics reports parameters and details for a successful tactics request
func NoticeRequestedTactics(dialParams *DialParameters) {
	noticeWithDialParameters("RequestedTactics", dialParams, true)
}

// NoticeActiveTunnel is a successful connection that is used as an active tunnel for port forwarding
<<<<<<< HEAD
func NoticeActiveTunnel(diagnosticID, protocol string, serverRegion string) {
=======
func NoticeActiveTunnel(diagnosticID, protocol string, isTCS bool) {
>>>>>>> 8a531c92
	singletonNoticeLogger.outputNotice(
		"ActiveTunnel", noticeIsDiagnostic,
		"diagnosticID", diagnosticID,
		"protocol", protocol,
<<<<<<< HEAD
=======
		"isTCS", isTCS)
}

// NoticeConnectedServerRegion reports the region of the connected server
func NoticeConnectedServerRegion(serverRegion string) {
	singletonNoticeLogger.outputNotice(
		"ConnectedServerRegion", 0,
>>>>>>> 8a531c92
		"serverRegion", serverRegion)
}

// NoticeSocksProxyPortInUse is a failure to use the configured LocalSocksProxyPort
func NoticeSocksProxyPortInUse(port int) {
	singletonNoticeLogger.outputNotice(
		"SocksProxyPortInUse", 0,
		"port", port)
}

// NoticeListeningSocksProxyPort is the selected port for the listening local SOCKS proxy
func NoticeListeningSocksProxyPort(port int) {
	singletonNoticeLogger.outputNotice(
		"ListeningSocksProxyPort", 0,
		"port", port)
}

// NoticeHttpProxyPortInUse is a failure to use the configured LocalHttpProxyPort
func NoticeHttpProxyPortInUse(port int) {
	singletonNoticeLogger.outputNotice(
		"HttpProxyPortInUse", 0,
		"port", port)
}

// NoticeListeningHttpProxyPort is the selected port for the listening local HTTP proxy
func NoticeListeningHttpProxyPort(port int) {
	singletonNoticeLogger.outputNotice(
		"ListeningHttpProxyPort", 0,
		"port", port)
}

// NoticeClientUpgradeAvailable is an available client upgrade, as per the handshake. The
// client should download and install an upgrade.
func NoticeClientUpgradeAvailable(version string) {
	singletonNoticeLogger.outputNotice(
		"ClientUpgradeAvailable", 0,
		"version", version)
}

// NoticeClientIsLatestVersion reports that an upgrade check was made and the client
// is already the latest version. availableVersion is the version available for download,
// if known.
func NoticeClientIsLatestVersion(availableVersion string) {
	singletonNoticeLogger.outputNotice(
		"ClientIsLatestVersion", 0,
		"availableVersion", availableVersion)
}

// NoticeHomepages emits a series of NoticeHomepage, the sponsor homepages. The client
// should display the sponsor's homepages.
func NoticeHomepages(urls []string) {
	for i, url := range urls {
		noticeFlags := uint32(noticeIsHomepage)
		if i == 0 {
			noticeFlags |= noticeClearHomepages
		}
		if i == len(urls)-1 {
			noticeFlags |= noticeSyncHomepages
		}
		singletonNoticeLogger.outputNotice(
			"Homepage", noticeFlags,
			"url", url)
	}
}

// NoticeClientRegion is the client's region, as determined by the server and
// reported to the client in the handshake.
func NoticeClientRegion(region string) {
	singletonNoticeLogger.outputNotice(
		"ClientRegion", 0,
		"region", region)
}

// NoticeClientAddress is the client's public network address, the IP address
// and port, as seen by the server and reported to the client in the
// handshake.
//
// Note: "address" should remain private and not included in diagnostics logs.
func NoticeClientAddress(address string) {
	singletonNoticeLogger.outputNotice(
		"ClientAddress", noticeSkipRedaction,
		"address", address)
}

// NoticeTunnels is how many active tunnels are available. The client should use this to
// determine connecting/unexpected disconnect state transitions. When count is 0, the core is
// disconnected; when count > 1, the core is connected.
func NoticeTunnels(count int) {
	singletonNoticeLogger.outputNotice(
		"Tunnels", 0,
		"count", count)
}

// NoticeSessionId is the session ID used across all tunnels established by the controller.
func NoticeSessionId(sessionId string) {
	singletonNoticeLogger.outputNotice(
		"SessionId", noticeIsDiagnostic,
		"sessionId", sessionId)
}

// NoticeSplitTunnelRegions reports that split tunnel is on for the given country codes.
func NoticeSplitTunnelRegions(regions []string) {
	singletonNoticeLogger.outputNotice(
		"SplitTunnelRegions", 0,
		"regions", regions)
}

// NoticeUntunneled indicates than an address has been classified as untunneled and is being
// accessed directly.
//
// Note: "address" should remain private; this notice should only be used for alerting
// users, not for diagnostics logs.
func NoticeUntunneled(address string) {
	outputRepetitiveNotice(
		"Untunneled", address, 0,
		"Untunneled", noticeSkipRedaction, "address", address)

}

// NoticeUpstreamProxyError reports an error when connecting to an upstream proxy. The
// user may have input, for example, an incorrect address or incorrect credentials.
func NoticeUpstreamProxyError(err error) {
	message := err.Error()
	outputRepetitiveNotice(
		"UpstreamProxyError", message, 0,
		"UpstreamProxyError", 0,
		"message", message)
}

// NoticeClientUpgradeDownloadedBytes reports client upgrade download progress.
func NoticeClientUpgradeDownloadedBytes(bytes int64) {
	singletonNoticeLogger.outputNotice(
		"ClientUpgradeDownloadedBytes", noticeIsDiagnostic,
		"bytes", bytes)
}

// NoticeClientUpgradeDownloaded indicates that a client upgrade download
// is complete and available at the destination specified.
func NoticeClientUpgradeDownloaded(filename string) {
	singletonNoticeLogger.outputNotice(
		"ClientUpgradeDownloaded", 0,
		"filename", filename)
}

// NoticeBytesTransferred reports how many tunneled bytes have been
// transferred since the last NoticeBytesTransferred. This is not a diagnostic
// notice: the user app has requested this notice with EmitBytesTransferred
// for functionality such as traffic display; and this frequent notice is not
// intended to be included with feedback. The noticeIsNotDiagnostic flag
// ensures that these notices are emitted to the host application but not written
// to the diagnostic file to avoid cluttering it with frequent updates.
func NoticeBytesTransferred(diagnosticID string, sent, received int64) {
	singletonNoticeLogger.outputNotice(
		"BytesTransferred", noticeIsNotDiagnostic,
		"diagnosticID", diagnosticID,
		"sent", sent,
		"received", received)
}

// NoticeTotalBytesTransferred reports how many tunneled bytes have been
// transferred in total up to this point. This is a diagnostic notice.
func NoticeTotalBytesTransferred(diagnosticID string, sent, received int64) {
	singletonNoticeLogger.outputNotice(
		"TotalBytesTransferred", noticeIsDiagnostic,
		"diagnosticID", diagnosticID,
		"sent", sent,
		"received", received)
}

// NoticeLocalProxyError reports a local proxy error message. Repetitive
// errors for a given proxy type are suppressed.
func NoticeLocalProxyError(proxyType string, err error) {

	// For repeats, only consider the base error message, which is
	// the root error that repeats (the full error often contains
	// different specific values, e.g., local port numbers, but
	// the same repeating root).
	// Assumes error format of errors.Trace.
	repetitionMessage := err.Error()
	index := strings.LastIndex(repetitionMessage, ": ")
	if index != -1 {
		repetitionMessage = repetitionMessage[index+2:]
	}

	outputRepetitiveNotice(
		"LocalProxyError-"+proxyType, repetitionMessage, 1,
		"LocalProxyError", noticeIsDiagnostic,
		"message", err.Error())
}

// NoticeBuildInfo reports build version info.
func NoticeBuildInfo() {
	singletonNoticeLogger.outputNotice(
		"BuildInfo", noticeIsDiagnostic,
		"buildInfo", buildinfo.GetBuildInfo())
}

// NoticeExiting indicates that tunnel-core is exiting imminently.
func NoticeExiting() {
	singletonNoticeLogger.outputNotice(
		"Exiting", 0)
}

// NoticeRemoteServerListResourceDownloadedBytes reports remote server list download progress.
func NoticeRemoteServerListResourceDownloadedBytes(url string, bytes int64, duration time.Duration) {
	if !GetEmitNetworkParameters() {
		url = "[redacted]"
	}
	singletonNoticeLogger.outputNotice(
		"RemoteServerListResourceDownloadedBytes", noticeIsDiagnostic,
		"url", url,
		"bytes", bytes,
		"duration", duration.String())
}

// NoticeRemoteServerListResourceDownloaded indicates that a remote server list download
// completed successfully.
func NoticeRemoteServerListResourceDownloaded(url string) {
	if !GetEmitNetworkParameters() {
		url = "[redacted]"
	}
	singletonNoticeLogger.outputNotice(
		"RemoteServerListResourceDownloaded", noticeIsDiagnostic,
		"url", url)
}

// NoticeSLOKSeeded indicates that the SLOK with the specified ID was received from
// the Psiphon server. The "duplicate" flags indicates whether the SLOK was previously known.
func NoticeSLOKSeeded(slokID string, duplicate bool) {
	singletonNoticeLogger.outputNotice(
		"SLOKSeeded", noticeIsDiagnostic,
		"slokID", slokID,
		"duplicate", duplicate)
}

// NoticeServerTimestamp reports server side timestamp as seen in the handshake.
func NoticeServerTimestamp(diagnosticID string, timestamp string) {
	singletonNoticeLogger.outputNotice(
		"ServerTimestamp", 0,
		"diagnosticID", diagnosticID,
		"timestamp", timestamp)
}

// NoticeActiveAuthorizationIDs reports the authorizations the server has accepted.
// Each ID is a base64-encoded accesscontrol.Authorization.ID value.
func NoticeActiveAuthorizationIDs(diagnosticID string, activeAuthorizationIDs []string) {

	// Never emit 'null' instead of empty list
	if activeAuthorizationIDs == nil {
		activeAuthorizationIDs = []string{}
	}

	singletonNoticeLogger.outputNotice(
		"ActiveAuthorizationIDs", 0,
		"diagnosticID", diagnosticID,
		"IDs", activeAuthorizationIDs)
}

// NoticeTrafficRateLimits reports the tunnel traffic rate limits in place for
// this client, as reported by the server at the start of the tunnel. Values
// of 0 indicate no limit. Values of -1 indicate that the server did not
// report rate limits.
//
// Limitation: any rate limit changes during the lifetime of the tunnel are
// not reported.
func NoticeTrafficRateLimits(
	diagnosticID string, upstreamBytesPerSecond, downstreamBytesPerSecond int64) {

	singletonNoticeLogger.outputNotice(
		"TrafficRateLimits", 0,
		"diagnosticID", diagnosticID,
		"upstreamBytesPerSecond", upstreamBytesPerSecond,
		"downstreamBytesPerSecond", downstreamBytesPerSecond)
}

func NoticeBindToDevice(deviceInfo string) {
	outputRepetitiveNotice(
		"BindToDevice", deviceInfo, 0,
		"BindToDevice", 0, "deviceInfo", deviceInfo)
}

func NoticeNetworkID(networkID string) {
	outputRepetitiveNotice(
		"NetworkID", networkID, 0,
		"NetworkID", 0, "ID", networkID)
}

func NoticeLivenessTest(diagnosticID string, metrics *livenessTestMetrics, success bool) {
	if GetEmitNetworkParameters() {
		singletonNoticeLogger.outputNotice(
			"LivenessTest", noticeIsDiagnostic,
			"diagnosticID", diagnosticID,
			"metrics", metrics,
			"success", success)
	}
}

func NoticePruneServerEntry(serverEntryTag string) {
	singletonNoticeLogger.outputNotice(
		"PruneServerEntry", noticeIsDiagnostic,
		"serverEntryTag", serverEntryTag)
}

// NoticeEstablishTunnelTimeout reports that the configured EstablishTunnelTimeout
// duration was exceeded.
func NoticeEstablishTunnelTimeout(timeout time.Duration) {
	singletonNoticeLogger.outputNotice(
		"EstablishTunnelTimeout", 0,
		"timeout", timeout.String())
}

func NoticeFragmentor(diagnosticID string, message string) {
	if GetEmitNetworkParameters() {
		singletonNoticeLogger.outputNotice(
			"Fragmentor", noticeIsDiagnostic,
			"diagnosticID", diagnosticID,
			"message", message)
	}
}

// NoticeApplicationParameters reports application parameters.
func NoticeApplicationParameters(keyValues parameters.KeyValues) {

	// Never emit 'null' instead of empty object
	if keyValues == nil {
		keyValues = parameters.KeyValues{}
	}

	outputRepetitiveNotice(
		"ApplicationParameters", fmt.Sprintf("%+v", keyValues), 0,
		"ApplicationParameters", 0,
		"parameters", keyValues)
}

// NoticeServerAlert reports server alerts. Each distinct server alert is
// reported at most once per session.
func NoticeServerAlert(alert protocol.AlertRequest) {

	// Never emit 'null' instead of empty list
	actionURLs := alert.ActionURLs
	if actionURLs == nil {
		actionURLs = []string{}
	}

	// This key ensures that each distinct server alert will appear, not repeat,
	// and not interfere with other alerts appearing.
	repetitionKey := fmt.Sprintf("ServerAlert-%+v", alert)
	outputRepetitiveNotice(
		repetitionKey, "", 0,
		"ServerAlert", 0,
		"reason", alert.Reason,
		"subject", alert.Subject,
		"actionURLs", actionURLs)
}

// NoticeBursts reports tunnel data transfer burst metrics.
func NoticeBursts(diagnosticID string, burstMetrics common.LogFields) {
	if GetEmitNetworkParameters() {
		singletonNoticeLogger.outputNotice(
			"Bursts", noticeIsDiagnostic,
			append([]interface{}{"diagnosticID", diagnosticID}, listCommonFields(burstMetrics)...)...)
	}
}

// NoticeHoldOffTunnel reports tunnel hold-offs.
func NoticeHoldOffTunnel(diagnosticID string, duration time.Duration) {
	if GetEmitNetworkParameters() {
		singletonNoticeLogger.outputNotice(
			"HoldOffTunnel", noticeIsDiagnostic,
			"diagnosticID", diagnosticID,
			"duration", duration.String())
	}
}

// NoticeSkipServerEntry reports a reason for skipping a server entry when
// preparing dial parameters. To avoid log noise, the server entry
// diagnosticID is not emitted and each reason is reported at most once per
// session.
func NoticeSkipServerEntry(format string, args ...interface{}) {
	reason := fmt.Sprintf(format, args...)
	repetitionKey := fmt.Sprintf("SkipServerEntryReason-%+v", reason)
	outputRepetitiveNotice(
		repetitionKey, "", 0,
		"SkipServerEntry", 0, "reason", reason)
}

type repetitiveNoticeState struct {
	message string
	repeats int
}

var repetitiveNoticeMutex sync.Mutex
var repetitiveNoticeStates = make(map[string]*repetitiveNoticeState)

// outputRepetitiveNotice conditionally outputs a notice. Used for noticies which
// often repeat in noisy bursts. For a repeat limit of N, the notice is emitted
// with a "repeats" count on consecutive repeats up to the limit and then suppressed
// until the repetitionMessage differs.
func outputRepetitiveNotice(
	repetitionKey, repetitionMessage string, repeatLimit int,
	noticeType string, noticeFlags uint32, args ...interface{}) {

	repetitiveNoticeMutex.Lock()
	defer repetitiveNoticeMutex.Unlock()

	state, keyFound := repetitiveNoticeStates[repetitionKey]
	if !keyFound {
		state = &repetitiveNoticeState{message: repetitionMessage}
		repetitiveNoticeStates[repetitionKey] = state
	}

	emit := true
	if keyFound {
		if repetitionMessage != state.message {
			state.message = repetitionMessage
			state.repeats = 0
		} else {
			state.repeats += 1
			if state.repeats > repeatLimit {
				emit = false
			}
		}
	}

	if emit {
		if state.repeats > 0 {
			args = append(args, "repeats", state.repeats)
		}
		singletonNoticeLogger.outputNotice(
			noticeType, noticeFlags,
			args...)
	}
}

// ResetRepetitiveNotices resets the repetitive notice state, so
// the next instance of any notice will not be supressed.
func ResetRepetitiveNotices() {
	repetitiveNoticeMutex.Lock()
	defer repetitiveNoticeMutex.Unlock()

	repetitiveNoticeStates = make(map[string]*repetitiveNoticeState)
}

type noticeObject struct {
	NoticeType string          `json:"noticeType"`
	Data       json.RawMessage `json:"data"`
	Timestamp  string          `json:"timestamp"`
}

// GetNotice receives a JSON encoded object and attempts to parse it as a Notice.
// The type is returned as a string and the payload as a generic map.
func GetNotice(notice []byte) (
	noticeType string, payload map[string]interface{}, err error) {

	var object noticeObject
	err = json.Unmarshal(notice, &object)
	if err != nil {
		return "", nil, errors.Trace(err)
	}

	var data interface{}
	err = json.Unmarshal(object.Data, &data)
	if err != nil {
		return "", nil, errors.Trace(err)
	}

	dataValue, ok := data.(map[string]interface{})
	if !ok {
		return "", nil, errors.TraceNew("invalid data value")
	}

	return object.NoticeType, dataValue, nil
}

// NoticeReceiver consumes a notice input stream and invokes a callback function
// for each discrete JSON notice object byte sequence.
type NoticeReceiver struct {
	mutex    sync.Mutex
	buffer   []byte
	callback func([]byte)
}

// NewNoticeReceiver initializes a new NoticeReceiver
func NewNoticeReceiver(callback func([]byte)) *NoticeReceiver {
	return &NoticeReceiver{callback: callback}
}

// Write implements io.Writer.
func (receiver *NoticeReceiver) Write(p []byte) (n int, err error) {
	receiver.mutex.Lock()
	defer receiver.mutex.Unlock()

	receiver.buffer = append(receiver.buffer, p...)

	index := bytes.Index(receiver.buffer, []byte("\n"))
	if index == -1 {
		return len(p), nil
	}

	notice := receiver.buffer[:index]

	receiver.callback(notice)

	if index == len(receiver.buffer)-1 {
		receiver.buffer = receiver.buffer[0:0]
	} else {
		receiver.buffer = receiver.buffer[index+1:]
	}

	return len(p), nil
}

// NewNoticeConsoleRewriter consumes JSON-format notice input and parses each
// notice and rewrites in a more human-readable format more suitable for
// console output. The data payload field is left as JSON.
func NewNoticeConsoleRewriter(writer io.Writer) *NoticeReceiver {
	return NewNoticeReceiver(func(notice []byte) {
		var object noticeObject
		_ = json.Unmarshal(notice, &object)
		fmt.Fprintf(
			writer,
			"%s %s %s\n",
			object.Timestamp,
			object.NoticeType,
			string(object.Data))
	})
}

// NoticeWriter implements io.Writer and emits the contents of Write() calls
// as Notices. This is to transform logger messages, if they can be redirected
// to an io.Writer, to notices.
type NoticeWriter struct {
	noticeType string
}

// NewNoticeWriter initializes a new NoticeWriter
func NewNoticeWriter(noticeType string) *NoticeWriter {
	return &NoticeWriter{noticeType: noticeType}
}

// Write implements io.Writer.
func (writer *NoticeWriter) Write(p []byte) (n int, err error) {
	singletonNoticeLogger.outputNotice(
		writer.noticeType, noticeIsDiagnostic,
		"message", string(p))
	return len(p), nil
}

// NoticeCommonLogger maps the common.Logger interface to the notice facility.
// This is used to make the notice facility available to other packages that
// don't import the "psiphon" package.
func NoticeCommonLogger() common.Logger {
	return &commonLogger{}
}

type commonLogger struct {
}

func (logger *commonLogger) WithTrace() common.LogTrace {
	return &commonLogTrace{
		trace: stacktrace.GetParentFunctionName(),
	}
}

func (logger *commonLogger) WithTraceFields(fields common.LogFields) common.LogTrace {
	return &commonLogTrace{
		trace:  stacktrace.GetParentFunctionName(),
		fields: fields,
	}
}

func (logger *commonLogger) LogMetric(metric string, fields common.LogFields) {
	singletonNoticeLogger.outputNotice(
		metric, noticeIsDiagnostic,
		listCommonFields(fields)...)
}

func listCommonFields(fields common.LogFields) []interface{} {
	fieldList := make([]interface{}, 0)
	for name, value := range fields {
		fieldList = append(fieldList, name, value)
	}
	return fieldList
}

type commonLogTrace struct {
	trace  string
	fields common.LogFields
}

func (log *commonLogTrace) outputNotice(
	noticeType string, args ...interface{}) {

	singletonNoticeLogger.outputNotice(
		noticeType, noticeIsDiagnostic,
		append(
			[]interface{}{
				"message", fmt.Sprint(args...),
				"trace", log.trace},
			listCommonFields(log.fields)...)...)
}

func (log *commonLogTrace) Debug(args ...interface{}) {
	// Ignored.
}

func (log *commonLogTrace) Info(args ...interface{}) {
	log.outputNotice("Info", args...)
}

func (log *commonLogTrace) Warning(args ...interface{}) {
	log.outputNotice("Alert", args...)
}

func (log *commonLogTrace) Error(args ...interface{}) {
	log.outputNotice("Error", args...)
}<|MERGE_RESOLUTION|>--- conflicted
+++ resolved
@@ -684,25 +684,17 @@
 }
 
 // NoticeActiveTunnel is a successful connection that is used as an active tunnel for port forwarding
-<<<<<<< HEAD
-func NoticeActiveTunnel(diagnosticID, protocol string, serverRegion string) {
-=======
-func NoticeActiveTunnel(diagnosticID, protocol string, isTCS bool) {
->>>>>>> 8a531c92
+func NoticeActiveTunnel(diagnosticID, protocol string) {
 	singletonNoticeLogger.outputNotice(
 		"ActiveTunnel", noticeIsDiagnostic,
 		"diagnosticID", diagnosticID,
-		"protocol", protocol,
-<<<<<<< HEAD
-=======
-		"isTCS", isTCS)
+		"protocol", protocol)
 }
 
 // NoticeConnectedServerRegion reports the region of the connected server
 func NoticeConnectedServerRegion(serverRegion string) {
 	singletonNoticeLogger.outputNotice(
 		"ConnectedServerRegion", 0,
->>>>>>> 8a531c92
 		"serverRegion", serverRegion)
 }
 
