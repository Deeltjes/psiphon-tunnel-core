/*
 * Copyright (c) 2016, Psiphon Inc.
 * All rights reserved.
 *
 * This program is free software: you can redistribute it and/or modify
 * it under the terms of the GNU General Public License as published by
 * the Free Software Foundation, either version 3 of the License, or
 * (at your option) any later version.
 *
 * This program is distributed in the hope that it will be useful,
 * but WITHOUT ANY WARRANTY; without even the implied warranty of
 * MERCHANTABILITY or FITNESS FOR A PARTICULAR PURPOSE.  See the
 * GNU General Public License for more details.
 *
 * You should have received a copy of the GNU General Public License
 * along with this program.  If not, see <http://www.gnu.org/licenses/>.
 *
 */

package server

import (
	"context"
	"encoding/json"
	"errors"
	"flag"
	"fmt"
	"io/ioutil"
	"net"
	"net/http"
	"net/url"
	"os"
	"path/filepath"
	"strconv"
	"sync"
	"syscall"
	"testing"
	"time"

	"github.com/Psiphon-Labs/psiphon-tunnel-core/psiphon"
	"github.com/Psiphon-Labs/psiphon-tunnel-core/psiphon/common"
	"github.com/Psiphon-Labs/psiphon-tunnel-core/psiphon/common/accesscontrol"
	"github.com/Psiphon-Labs/psiphon-tunnel-core/psiphon/common/parameters"
	"github.com/Psiphon-Labs/psiphon-tunnel-core/psiphon/common/protocol"
	"github.com/Psiphon-Labs/psiphon-tunnel-core/psiphon/common/tactics"
	"golang.org/x/net/proxy"
)

var serverIPAddress, testDataDirName string
var mockWebServerURL, mockWebServerExpectedResponse string
var mockWebServerPort = 8080

func TestMain(m *testing.M) {
	flag.Parse()

	var err error
	for _, interfaceName := range []string{"eth0", "en0"} {
		var serverIPv4Address, serverIPv6Address net.IP
		serverIPv4Address, serverIPv6Address, err = common.GetInterfaceIPAddresses(interfaceName)
		if err == nil {
			if serverIPv4Address != nil {
				serverIPAddress = serverIPv4Address.String()
			} else {
				serverIPAddress = serverIPv6Address.String()
			}
			break
		}
	}
	if err != nil {
		fmt.Printf("error getting server IP address: %s", err)
		os.Exit(1)
	}

	testDataDirName, err = ioutil.TempDir("", "psiphon-server-test")
	if err != nil {
		fmt.Printf("TempDir failed: %s\n", err)
		os.Exit(1)
	}
	defer os.RemoveAll(testDataDirName)

	os.Remove(filepath.Join(testDataDirName, psiphon.DATA_STORE_FILENAME))

	psiphon.SetEmitDiagnosticNotices(true)

	mockWebServerURL, mockWebServerExpectedResponse = runMockWebServer()

	os.Exit(m.Run())
}

func runMockWebServer() (string, string) {

	responseBody, _ := common.MakeSecureRandomStringHex(100000)

	serveMux := http.NewServeMux()
	serveMux.HandleFunc("/", func(w http.ResponseWriter, r *http.Request) {
		w.Write([]byte(responseBody))
	})
	webServerAddress := fmt.Sprintf("%s:%d", serverIPAddress, mockWebServerPort)
	server := &http.Server{
		Addr:    webServerAddress,
		Handler: serveMux,
	}

	go func() {
		err := server.ListenAndServe()
		if err != nil {
			fmt.Printf("error running mock web server: %s\n", err)
			os.Exit(1)
		}
	}()

	// TODO: properly synchronize with web server readiness
	time.Sleep(1 * time.Second)

	return fmt.Sprintf("http://%s/", webServerAddress), responseBody
}

// Note: not testing fronting meek protocols, which client is
// hard-wired to except running on privileged ports 80 and 443.

func TestSSH(t *testing.T) {
	runServer(t,
		&runServerConfig{
			tunnelProtocol:       "SSH",
			enableSSHAPIRequests: true,
			doHotReload:          false,
			doDefaultSponsorID:   false,
			denyTrafficRules:     false,
			requireAuthorization: true,
			omitAuthorization:    false,
			doTunneledWebRequest: true,
			doTunneledNTPRequest: true,
		})
}

func TestOSSH(t *testing.T) {
	runServer(t,
		&runServerConfig{
			tunnelProtocol:       "OSSH",
			enableSSHAPIRequests: true,
			doHotReload:          false,
			doDefaultSponsorID:   false,
			denyTrafficRules:     false,
			requireAuthorization: true,
			omitAuthorization:    false,
			doTunneledWebRequest: true,
			doTunneledNTPRequest: true,
		})
}

func TestUnfrontedMeek(t *testing.T) {
	runServer(t,
		&runServerConfig{
			tunnelProtocol:       "UNFRONTED-MEEK-OSSH",
			enableSSHAPIRequests: true,
			doHotReload:          false,
			doDefaultSponsorID:   false,
			denyTrafficRules:     false,
			requireAuthorization: true,
			omitAuthorization:    false,
			doTunneledWebRequest: true,
			doTunneledNTPRequest: true,
		})
}

func TestUnfrontedMeekHTTPS(t *testing.T) {
	runServer(t,
		&runServerConfig{
			tunnelProtocol:       "UNFRONTED-MEEK-HTTPS-OSSH",
			enableSSHAPIRequests: true,
			doHotReload:          false,
			doDefaultSponsorID:   false,
			denyTrafficRules:     false,
			requireAuthorization: true,
			omitAuthorization:    false,
			doTunneledWebRequest: true,
			doTunneledNTPRequest: true,
		})
}

func TestUnfrontedMeekSessionTicket(t *testing.T) {
	runServer(t,
		&runServerConfig{
			tunnelProtocol:       "UNFRONTED-MEEK-SESSION-TICKET-OSSH",
			enableSSHAPIRequests: true,
			doHotReload:          false,
			doDefaultSponsorID:   false,
			denyTrafficRules:     false,
			requireAuthorization: true,
			omitAuthorization:    false,
			doTunneledWebRequest: true,
			doTunneledNTPRequest: true,
		})
}

func TestWebTransportAPIRequests(t *testing.T) {
	runServer(t,
		&runServerConfig{
			tunnelProtocol:       "OSSH",
			enableSSHAPIRequests: false,
			doHotReload:          false,
			doDefaultSponsorID:   false,
			denyTrafficRules:     false,
			requireAuthorization: false,
			omitAuthorization:    true,
			doTunneledWebRequest: true,
			doTunneledNTPRequest: true,
		})
}

func TestHotReload(t *testing.T) {
	runServer(t,
		&runServerConfig{
			tunnelProtocol:       "OSSH",
			enableSSHAPIRequests: true,
			doHotReload:          true,
			doDefaultSponsorID:   false,
			denyTrafficRules:     false,
			requireAuthorization: true,
			omitAuthorization:    false,
			doTunneledWebRequest: true,
			doTunneledNTPRequest: true,
		})
}

func TestDefaultSessionID(t *testing.T) {
	runServer(t,
		&runServerConfig{
			tunnelProtocol:       "OSSH",
			enableSSHAPIRequests: true,
			doHotReload:          true,
			doDefaultSponsorID:   true,
			denyTrafficRules:     false,
			requireAuthorization: true,
			omitAuthorization:    false,
			doTunneledWebRequest: true,
			doTunneledNTPRequest: true,
		})
}

func TestDenyTrafficRules(t *testing.T) {
	runServer(t,
		&runServerConfig{
			tunnelProtocol:       "OSSH",
			enableSSHAPIRequests: true,
			doHotReload:          true,
			doDefaultSponsorID:   false,
			denyTrafficRules:     true,
			requireAuthorization: true,
			omitAuthorization:    false,
			doTunneledWebRequest: true,
			doTunneledNTPRequest: true,
		})
}

func TestOmitAuthorization(t *testing.T) {
	runServer(t,
		&runServerConfig{
			tunnelProtocol:       "OSSH",
			enableSSHAPIRequests: true,
			doHotReload:          true,
			doDefaultSponsorID:   false,
			denyTrafficRules:     false,
			requireAuthorization: true,
			omitAuthorization:    true,
			doTunneledWebRequest: true,
			doTunneledNTPRequest: true,
		})
}

func TestNoAuthorization(t *testing.T) {
	runServer(t,
		&runServerConfig{
			tunnelProtocol:       "OSSH",
			enableSSHAPIRequests: true,
			doHotReload:          true,
			doDefaultSponsorID:   false,
			denyTrafficRules:     false,
			requireAuthorization: false,
			omitAuthorization:    true,
			doTunneledWebRequest: true,
			doTunneledNTPRequest: true,
		})
}

func TestUnusedAuthorization(t *testing.T) {
	runServer(t,
		&runServerConfig{
			tunnelProtocol:       "OSSH",
			enableSSHAPIRequests: true,
			doHotReload:          true,
			doDefaultSponsorID:   false,
			denyTrafficRules:     false,
			requireAuthorization: false,
			omitAuthorization:    false,
			doTunneledWebRequest: true,
			doTunneledNTPRequest: true,
		})
}

func TestTCPOnlySLOK(t *testing.T) {
	runServer(t,
		&runServerConfig{
			tunnelProtocol:       "OSSH",
			enableSSHAPIRequests: true,
			doHotReload:          false,
			doDefaultSponsorID:   false,
			denyTrafficRules:     false,
			requireAuthorization: true,
			omitAuthorization:    false,
			doTunneledWebRequest: true,
			doTunneledNTPRequest: false,
		})
}

func TestUDPOnlySLOK(t *testing.T) {
	runServer(t,
		&runServerConfig{
			tunnelProtocol:       "OSSH",
			enableSSHAPIRequests: true,
			doHotReload:          false,
			doDefaultSponsorID:   false,
			denyTrafficRules:     false,
			requireAuthorization: true,
			omitAuthorization:    false,
			doTunneledWebRequest: false,
			doTunneledNTPRequest: true,
		})
}

type runServerConfig struct {
	tunnelProtocol       string
	enableSSHAPIRequests bool
	doHotReload          bool
	doDefaultSponsorID   bool
	denyTrafficRules     bool
	requireAuthorization bool
	omitAuthorization    bool
	doTunneledWebRequest bool
	doTunneledNTPRequest bool
}

func runServer(t *testing.T, runConfig *runServerConfig) {

	// configure authorized access

	accessType := "test-access-type"

	accessControlSigningKey, accessControlVerificationKey, err := accesscontrol.NewKeyPair(accessType)
	if err != nil {
		t.Fatalf("error creating access control key pair: %s", err)
	}

	accessControlVerificationKeyRing := accesscontrol.VerificationKeyRing{
		Keys: []*accesscontrol.VerificationKey{accessControlVerificationKey},
	}

	var authorizationID [32]byte

	clientAuthorization, err := accesscontrol.IssueAuthorization(
		accessControlSigningKey,
		authorizationID[:],
		time.Now().Add(1*time.Hour))
	if err != nil {
		t.Fatalf("error issuing authorization: %s", err)
	}

	// Enable tactics when the test protocol is meek. Both the client and the
	// server will be configured to support tactics. The client config will be
	// set with a nonfunctional config so that the tactics request must
	// succeed, overriding the nonfunctional values, for the tunnel to
	// establish.

	doTactics := protocol.TunnelProtocolUsesMeek(runConfig.tunnelProtocol)

	// All servers require a tactics config with valid keys.
	tacticsRequestPublicKey, tacticsRequestPrivateKey, tacticsRequestObfuscatedKey, err :=
		tactics.GenerateKeys()
	if err != nil {
		t.Fatalf("error generating tactics keys: %s", err)
	}

	// create a server

	generateConfigParams := &GenerateConfigParams{
		ServerIPAddress:      serverIPAddress,
		EnableSSHAPIRequests: runConfig.enableSSHAPIRequests,
		WebServerPort:        8000,
		TunnelProtocolPorts:  map[string]int{runConfig.tunnelProtocol: 4000},
	}

	if doTactics {
		generateConfigParams.TacticsRequestPublicKey = tacticsRequestPublicKey
		generateConfigParams.TacticsRequestObfuscatedKey = tacticsRequestObfuscatedKey
	}

	serverConfigJSON, _, _, _, encodedServerEntry, err := GenerateConfig(generateConfigParams)
	if err != nil {
		t.Fatalf("error generating server config: %s", err)
	}

	// customize server config

	// Pave psinet with random values to test handshake homepages.
	psinetFilename := filepath.Join(testDataDirName, "psinet.json")
	sponsorID, expectedHomepageURL := pavePsinetDatabaseFile(
		t, runConfig.doDefaultSponsorID, psinetFilename)

	// Pave OSL config for SLOK testing
	oslConfigFilename := filepath.Join(testDataDirName, "osl_config.json")
	propagationChannelID := paveOSLConfigFile(t, oslConfigFilename)

	// Pave traffic rules file which exercises handshake parameter filtering. Client
	// must handshake with specified sponsor ID in order to allow ports for tunneled
	// requests.
	trafficRulesFilename := filepath.Join(testDataDirName, "traffic_rules.json")
	paveTrafficRulesFile(
		t, trafficRulesFilename, propagationChannelID, accessType,
		runConfig.requireAuthorization, runConfig.denyTrafficRules)

	var tacticsConfigFilename string

	// Only pave the tactics config when tactics are required. This exercises the
	// case where the tactics config is omitted.
	if doTactics {
		tacticsConfigFilename = filepath.Join(testDataDirName, "tactics_config.json")
		paveTacticsConfigFile(
			t, tacticsConfigFilename,
			tacticsRequestPublicKey, tacticsRequestPrivateKey, tacticsRequestObfuscatedKey,
			runConfig.tunnelProtocol,
			propagationChannelID)
	}

	var serverConfig map[string]interface{}
	json.Unmarshal(serverConfigJSON, &serverConfig)
	serverConfig["GeoIPDatabaseFilename"] = ""
	serverConfig["PsinetDatabaseFilename"] = psinetFilename
	serverConfig["TrafficRulesFilename"] = trafficRulesFilename
	serverConfig["OSLConfigFilename"] = oslConfigFilename
	if doTactics {
		serverConfig["TacticsConfigFilename"] = tacticsConfigFilename
	}
	serverConfig["LogFilename"] = filepath.Join(testDataDirName, "psiphond.log")
	serverConfig["LogLevel"] = "debug"

	serverConfig["AccessControlVerificationKeyRing"] = accessControlVerificationKeyRing

	// Set this parameter so at least the semaphore functions are called.
	// TODO: test that the concurrency limit is correctly enforced.
	serverConfig["MaxConcurrentSSHHandshakes"] = 1

	// Exercise this option.
	serverConfig["PeriodicGarbageCollectionSeconds"] = 1

	serverConfigJSON, _ = json.Marshal(serverConfig)

	// run server

	serverWaitGroup := new(sync.WaitGroup)
	serverWaitGroup.Add(1)
	go func() {
		defer serverWaitGroup.Done()
		err := RunServices(serverConfigJSON)
		if err != nil {
			// TODO: wrong goroutine for t.FatalNow()
			t.Fatalf("error running server: %s", err)
		}
	}()
	defer func() {

		// Test: orderly server shutdown

		p, _ := os.FindProcess(os.Getpid())
		p.Signal(os.Interrupt)

		shutdownTimeout := time.NewTimer(5 * time.Second)

		shutdownOk := make(chan struct{}, 1)
		go func() {
			serverWaitGroup.Wait()
			shutdownOk <- *new(struct{})
		}()

		select {
		case <-shutdownOk:
		case <-shutdownTimeout.C:
			t.Fatalf("server shutdown timeout exceeded")
		}
	}()

	// TODO: monitor logs for more robust wait-until-loaded
	time.Sleep(1 * time.Second)

	// Test: hot reload (of psinet and traffic rules)

	if runConfig.doHotReload {

		// Pave new config files with different random values.
		sponsorID, expectedHomepageURL = pavePsinetDatabaseFile(
			t, runConfig.doDefaultSponsorID, psinetFilename)

		propagationChannelID = paveOSLConfigFile(t, oslConfigFilename)

		paveTrafficRulesFile(
			t, trafficRulesFilename, propagationChannelID, accessType,
			runConfig.requireAuthorization, runConfig.denyTrafficRules)

		p, _ := os.FindProcess(os.Getpid())
		p.Signal(syscall.SIGUSR1)

		// TODO: monitor logs for more robust wait-until-reloaded
		time.Sleep(1 * time.Second)

		// After reloading psinet, the new sponsorID/expectedHomepageURL
		// should be active, as tested in the client "Homepage" notice
		// handler below.
	}

	// Exercise server_load logging
	p, _ := os.FindProcess(os.Getpid())
	p.Signal(syscall.SIGUSR2)

	// connect to server with client

	// TODO: currently, TargetServerEntry only works with one tunnel
	numTunnels := 1
	localSOCKSProxyPort := 1081
	localHTTPProxyPort := 8081

	jsonNetworkID := ""
	if doTactics {
		// Use a distinct prefix for network ID for each test run to
		// ensure tactics from different runs don't apply; this is
		// a workaround for the singleton datastore.
		prefix := time.Now().String()
		jsonNetworkID = fmt.Sprintf(`,"NetworkID" : "%s-%s"`, prefix, "NETWORK1")
	}

	clientConfigJSON := fmt.Sprintf(`
    {
        "ClientPlatform" : "Windows",
        "ClientVersion" : "0",
        "SponsorId" : "0",
        "PropagationChannelId" : "0",
        "DisableRemoteServerListFetcher" : true,
        "UseIndistinguishableTLS" : true,
        "EstablishTunnelPausePeriodSeconds" : 1,
        "ConnectionWorkerPoolSize" : %d,
        "TunnelProtocols" : ["%s"]
        %s
    }`, numTunnels, runConfig.tunnelProtocol, jsonNetworkID)

	clientConfig, err := psiphon.LoadConfig([]byte(clientConfigJSON))
	if err != nil {
		t.Fatalf("error processing configuration file: %s", err)
	}

	clientConfig.DataStoreDirectory = testDataDirName

	if !runConfig.doDefaultSponsorID {
		clientConfig.SponsorId = sponsorID
	}
	clientConfig.PropagationChannelId = propagationChannelID
	clientConfig.TunnelPoolSize = numTunnels
	clientConfig.TargetServerEntry = string(encodedServerEntry)
	clientConfig.LocalSocksProxyPort = localSOCKSProxyPort
	clientConfig.LocalHttpProxyPort = localHTTPProxyPort
	clientConfig.EmitSLOKs = true

	if !runConfig.omitAuthorization {
		clientConfig.Authorizations = []string{clientAuthorization}
	}

	err = clientConfig.Commit()
	if err != nil {
		t.Fatalf("error committing configuration file: %s", err)
	}

	if doTactics {
		// Configure nonfunctional values that must be overridden by tactics.

		applyParameters := make(map[string]interface{})

		applyParameters[parameters.TunnelConnectTimeout] = "1s"
		applyParameters[parameters.TunnelRateLimits] = common.RateLimits{WriteBytesPerSecond: 1}

		err = clientConfig.SetClientParameters("", true, applyParameters)
		if err != nil {
			t.Fatalf("SetClientParameters failed: %s", err)
		}
	}

	err = psiphon.InitDataStore(clientConfig)
	if err != nil {
		t.Fatalf("error initializing client datastore: %s", err)
	}
	psiphon.DeleteSLOKs()

	controller, err := psiphon.NewController(clientConfig)
	if err != nil {
		t.Fatalf("error creating client controller: %s", err)
	}

	tunnelsEstablished := make(chan struct{}, 1)
	homepageReceived := make(chan struct{}, 1)
	slokSeeded := make(chan struct{}, 1)

	psiphon.SetNoticeWriter(psiphon.NewNoticeReceiver(
		func(notice []byte) {

			//fmt.Printf("%s\n", string(notice))

			noticeType, payload, err := psiphon.GetNotice(notice)
			if err != nil {
				return
			}

			switch noticeType {
			case "Tunnels":
				count := int(payload["count"].(float64))
				if count >= numTunnels {
					sendNotificationReceived(tunnelsEstablished)
				}
			case "Homepage":
				homepageURL := payload["url"].(string)
				if homepageURL != expectedHomepageURL {
					// TODO: wrong goroutine for t.FatalNow()
					t.Fatalf("unexpected homepage: %s", homepageURL)
				}
				sendNotificationReceived(homepageReceived)
			case "SLOKSeeded":
				sendNotificationReceived(slokSeeded)
			}
		}))

	ctx, cancelFunc := context.WithCancel(context.Background())

	controllerWaitGroup := new(sync.WaitGroup)

	controllerWaitGroup.Add(1)
	go func() {
		defer controllerWaitGroup.Done()
		controller.Run(ctx)
	}()

	defer func() {
		cancelFunc()

		shutdownTimeout := time.NewTimer(20 * time.Second)

		shutdownOk := make(chan struct{}, 1)
		go func() {
			controllerWaitGroup.Wait()
			shutdownOk <- *new(struct{})
		}()

		select {
		case <-shutdownOk:
		case <-shutdownTimeout.C:
			t.Fatalf("controller shutdown timeout exceeded")
		}
	}()

	// Test: tunnels must be established, and correct homepage
	// must be received, within 30 seconds

	timeoutSignal := make(chan struct{})
	go func() {
		timer := time.NewTimer(30 * time.Second)
		<-timer.C
		close(timeoutSignal)
	}()

	waitOnNotification(t, tunnelsEstablished, timeoutSignal, "tunnel establish timeout exceeded")
	waitOnNotification(t, homepageReceived, timeoutSignal, "homepage received timeout exceeded")

	expectTrafficFailure := runConfig.denyTrafficRules || (runConfig.omitAuthorization && runConfig.requireAuthorization)

	if runConfig.doTunneledWebRequest {

		// Test: tunneled web site fetch

		err = makeTunneledWebRequest(
			t, localHTTPProxyPort, mockWebServerURL, mockWebServerExpectedResponse)

		if err == nil {
			if expectTrafficFailure {
				t.Fatalf("unexpected tunneled web request success")
			}
		} else {
			if !expectTrafficFailure {
				t.Fatalf("tunneled web request failed: %s", err)
			}
		}
	}

	if runConfig.doTunneledNTPRequest {

		// Test: tunneled UDP packets

		udpgwServerAddress := serverConfig["UDPInterceptUdpgwServerAddress"].(string)

		err = makeTunneledNTPRequest(t, localSOCKSProxyPort, udpgwServerAddress)

		if err == nil {
			if expectTrafficFailure {
				t.Fatalf("unexpected tunneled NTP request success")
			}
		} else {
			if !expectTrafficFailure {
				t.Fatalf("tunneled NTP request failed: %s", err)
			}
		}
	}

	// Test: await SLOK payload

	if !expectTrafficFailure {

		time.Sleep(1 * time.Second)
		waitOnNotification(t, slokSeeded, timeoutSignal, "SLOK seeded timeout exceeded")

		numSLOKs := psiphon.CountSLOKs()
		if numSLOKs != expectedNumSLOKs {
			t.Fatalf("unexpected number of SLOKs: %d", numSLOKs)
		}
	}
}

func makeTunneledWebRequest(
	t *testing.T,
	localHTTPProxyPort int,
	requestURL, expectedResponseBody string) error {

	roundTripTimeout := 30 * time.Second

	proxyUrl, err := url.Parse(fmt.Sprintf("http://127.0.0.1:%d", localHTTPProxyPort))
	if err != nil {
		return fmt.Errorf("error initializing proxied HTTP request: %s", err)
	}

	httpClient := &http.Client{
		Transport: &http.Transport{
			Proxy: http.ProxyURL(proxyUrl),
		},
		Timeout: roundTripTimeout,
	}

	response, err := httpClient.Get(requestURL)
	if err != nil {
		return fmt.Errorf("error sending proxied HTTP request: %s", err)
	}

	body, err := ioutil.ReadAll(response.Body)
	if err != nil {
		return fmt.Errorf("error reading proxied HTTP response: %s", err)
	}
	response.Body.Close()

	if string(body) != expectedResponseBody {
		return fmt.Errorf("unexpected proxied HTTP response")
	}

	return nil
}

func makeTunneledNTPRequest(t *testing.T, localSOCKSProxyPort int, udpgwServerAddress string) error {

	timeout := 20 * time.Second
	var err error

	for _, testHostname := range []string{"time.google.com", "time.nist.gov", "pool.ntp.org"} {
		err = makeTunneledNTPRequestAttempt(t, testHostname, timeout, localSOCKSProxyPort, udpgwServerAddress)
		if err == nil {
			break
		}
		t.Logf("makeTunneledNTPRequestAttempt failed: %s", err)
	}

	return err
}

var nextUDPProxyPort = 7300

func makeTunneledNTPRequestAttempt(
	t *testing.T, testHostname string, timeout time.Duration, localSOCKSProxyPort int, udpgwServerAddress string) error {

	nextUDPProxyPort++
	localUDPProxyAddress, err := net.ResolveUDPAddr("udp", fmt.Sprintf("127.0.0.1:%d", nextUDPProxyPort))
	if err != nil {
		return fmt.Errorf("ResolveUDPAddr failed: %s", err)
	}

	// Note: this proxy is intended for this test only -- it only accepts a single connection,
	// handles it, and then terminates.

	localUDPProxy := func(destinationIP net.IP, destinationPort uint16, waitGroup *sync.WaitGroup) {

		if waitGroup != nil {
			defer waitGroup.Done()
		}

		destination := net.JoinHostPort(destinationIP.String(), strconv.Itoa(int(destinationPort)))

		serverUDPConn, err := net.ListenUDP("udp", localUDPProxyAddress)
		if err != nil {
			t.Logf("ListenUDP for %s failed: %s", destination, err)
			return
		}
		defer serverUDPConn.Close()

		udpgwPreambleSize := 11 // see writeUdpgwPreamble
		buffer := make([]byte, udpgwProtocolMaxMessageSize)
		packetSize, clientAddr, err := serverUDPConn.ReadFromUDP(
			buffer[udpgwPreambleSize:])
		if err != nil {
			t.Logf("serverUDPConn.Read for %s failed: %s", destination, err)
			return
		}

		socksProxyAddress := fmt.Sprintf("127.0.0.1:%d", localSOCKSProxyPort)

		dialer, err := proxy.SOCKS5("tcp", socksProxyAddress, nil, proxy.Direct)
		if err != nil {
			t.Logf("proxy.SOCKS5 for %s failed: %s", destination, err)
			return
		}

		socksTCPConn, err := dialer.Dial("tcp", udpgwServerAddress)
		if err != nil {
			t.Logf("dialer.Dial for %s failed: %s", destination, err)
			return
		}
		defer socksTCPConn.Close()

		flags := uint8(0)
		if destinationPort == 53 {
			flags = udpgwProtocolFlagDNS
		}

		err = writeUdpgwPreamble(
			udpgwPreambleSize,
			flags,
			0,
			destinationIP,
			destinationPort,
			uint16(packetSize),
			buffer)
		if err != nil {
			t.Logf("writeUdpgwPreamble for %s failed: %s", destination, err)
			return
		}

		_, err = socksTCPConn.Write(buffer[0 : udpgwPreambleSize+packetSize])
		if err != nil {
			t.Logf("socksTCPConn.Write for %s failed: %s", destination, err)
			return
		}

		udpgwProtocolMessage, err := readUdpgwMessage(socksTCPConn, buffer)
		if err != nil {
			t.Logf("readUdpgwMessage for %s failed: %s", destination, err)
			return
		}

		_, err = serverUDPConn.WriteToUDP(udpgwProtocolMessage.packet, clientAddr)
		if err != nil {
			t.Logf("serverUDPConn.Write for %s failed: %s", destination, err)
			return
		}
	}

	// Tunneled DNS request

	waitGroup := new(sync.WaitGroup)
	waitGroup.Add(1)
	go localUDPProxy(
		net.IP(make([]byte, 4)), // ignored due to transparent DNS forwarding
		53,
		waitGroup)
	// TODO: properly synchronize with local UDP proxy startup
	time.Sleep(1 * time.Second)

	clientUDPConn, err := net.DialUDP("udp", nil, localUDPProxyAddress)
	if err != nil {
		return fmt.Errorf("DialUDP failed: %s", err)
	}

	clientUDPConn.SetReadDeadline(time.Now().Add(timeout))
	clientUDPConn.SetWriteDeadline(time.Now().Add(timeout))

	addrs, _, err := psiphon.ResolveIP(testHostname, clientUDPConn)

	clientUDPConn.Close()

	if err == nil && (len(addrs) == 0 || len(addrs[0]) < 4) {
		err = errors.New("no address")
	}
	if err != nil {
		return fmt.Errorf("ResolveIP failed: %s", err)
	}

	waitGroup.Wait()

	// Tunneled NTP request

	waitGroup = new(sync.WaitGroup)
	waitGroup.Add(1)
	go localUDPProxy(
		addrs[0][len(addrs[0])-4:],
		123,
		waitGroup)
	// TODO: properly synchronize with local UDP proxy startup
	time.Sleep(1 * time.Second)

	clientUDPConn, err = net.DialUDP("udp", nil, localUDPProxyAddress)
	if err != nil {
		return fmt.Errorf("DialUDP failed: %s", err)
	}

	clientUDPConn.SetReadDeadline(time.Now().Add(timeout))
	clientUDPConn.SetWriteDeadline(time.Now().Add(timeout))

	// NTP protocol code from: https://groups.google.com/d/msg/golang-nuts/FlcdMU5fkLQ/CAeoD9eqm-IJ

	ntpData := make([]byte, 48)
	ntpData[0] = 3<<3 | 3

	_, err = clientUDPConn.Write(ntpData)
	if err != nil {
		clientUDPConn.Close()
		return fmt.Errorf("NTP Write failed: %s", err)
	}

	_, err = clientUDPConn.Read(ntpData)
	if err != nil {
		clientUDPConn.Close()
		return fmt.Errorf("NTP Read failed: %s", err)
	}

	clientUDPConn.Close()

	var sec, frac uint64
	sec = uint64(ntpData[43]) | uint64(ntpData[42])<<8 | uint64(ntpData[41])<<16 | uint64(ntpData[40])<<24
	frac = uint64(ntpData[47]) | uint64(ntpData[46])<<8 | uint64(ntpData[45])<<16 | uint64(ntpData[44])<<24

	nsec := sec * 1e9
	nsec += (frac * 1e9) >> 32

	ntpNow := time.Date(1900, 1, 1, 0, 0, 0, 0, time.UTC).Add(time.Duration(nsec)).Local()

	now := time.Now()

	diff := ntpNow.Sub(now)
	if diff < 0 {
		diff = -diff
	}

	if diff > 1*time.Minute {
		return fmt.Errorf("Unexpected NTP time: %s; local time: %s", ntpNow, now)
	}

	waitGroup.Wait()

	return nil
}

func pavePsinetDatabaseFile(
	t *testing.T, useDefaultSponsorID bool, psinetFilename string) (string, string) {

	sponsorID, _ := common.MakeSecureRandomStringHex(8)

	fakeDomain, _ := common.MakeSecureRandomStringHex(4)
	fakePath, _ := common.MakeSecureRandomStringHex(4)
	expectedHomepageURL := fmt.Sprintf("https://%s.com/%s", fakeDomain, fakePath)

	psinetJSONFormat := `
    {
        "default_sponsor_id" : "%s",
        "sponsors": {
            "%s": {
                "home_pages": {
                    "None": [
                        {
                            "region": null,
                            "url": "%s"
                        }
                    ]
                }
            }
        }
    }
	`

	defaultSponsorID := ""
	if useDefaultSponsorID {
		defaultSponsorID = sponsorID
	}

	psinetJSON := fmt.Sprintf(
		psinetJSONFormat, defaultSponsorID, sponsorID, expectedHomepageURL)

	err := ioutil.WriteFile(psinetFilename, []byte(psinetJSON), 0600)
	if err != nil {
		t.Fatalf("error paving psinet database file: %s", err)
	}

	return sponsorID, expectedHomepageURL
}

func paveTrafficRulesFile(
	t *testing.T, trafficRulesFilename, propagationChannelID, accessType string,
	requireAuthorization, deny bool) {

	allowTCPPorts := fmt.Sprintf("%d", mockWebServerPort)
	allowUDPPorts := "53, 123"

	if deny {
		allowTCPPorts = "0"
		allowUDPPorts = "0"
	}

	authorizationFilterFormat := `,
                    "AuthorizedAccessTypes" : ["%s"]
	`

	authorizationFilter := ""
	if requireAuthorization {
		authorizationFilter = fmt.Sprintf(authorizationFilterFormat, accessType)
	}

	trafficRulesJSONFormat := `
    {
        "DefaultRules" :  {
            "RateLimits" : {
                "ReadBytesPerSecond": 16384,
                "WriteBytesPerSecond": 16384
            },
            "AllowTCPPorts" : [0],
            "AllowUDPPorts" : [0]
        },
        "FilteredRules" : [
            {
                "Filter" : {
                    "HandshakeParameters" : {
                        "propagation_channel_id" : ["%s"]
                    }%s
                },
                "Rules" : {
                    "RateLimits" : {
                        "ReadUnthrottledBytes": 132352,
                        "WriteUnthrottledBytes": 132352
                    },
                    "AllowTCPPorts" : [%s],
                    "AllowUDPPorts" : [%s]
                }
            }
        ]
    }
    `

	trafficRulesJSON := fmt.Sprintf(
		trafficRulesJSONFormat, propagationChannelID, authorizationFilter, allowTCPPorts, allowUDPPorts)

	err := ioutil.WriteFile(trafficRulesFilename, []byte(trafficRulesJSON), 0600)
	if err != nil {
		t.Fatalf("error paving traffic rules file: %s", err)
	}
}

var expectedNumSLOKs = 3

func paveOSLConfigFile(t *testing.T, oslConfigFilename string) string {

	oslConfigJSONFormat := `
    {
      "Schemes" : [
        {
          "Epoch" : "%s",
          "Regions" : [],
          "PropagationChannelIDs" : ["%s"],
          "MasterKey" : "wFuSbqU/pJ/35vRmoM8T9ys1PgDa8uzJps1Y+FNKa5U=",
          "SeedSpecs" : [
            {
              "ID" : "IXHWfVgWFkEKvgqsjmnJuN3FpaGuCzQMETya+DSQvsk=",
              "UpstreamSubnets" : ["0.0.0.0/0"],
              "Targets" :
              {
                  "BytesRead" : 1,
                  "BytesWritten" : 1,
                  "PortForwardDurationNanoseconds" : 1
              }
            },
            {
              "ID" : "qvpIcORLE2Pi5TZmqRtVkEp+OKov0MhfsYPLNV7FYtI=",
              "UpstreamSubnets" : ["0.0.0.0/0"],
              "Targets" :
              {
                  "BytesRead" : 1,
                  "BytesWritten" : 1,
                  "PortForwardDurationNanoseconds" : 1
              }
            }
          ],
          "SeedSpecThreshold" : 2,
          "SeedPeriodNanoseconds" : 2592000000000000,
          "SeedPeriodKeySplits": [
            {
              "Total": 2,
              "Threshold": 2
            }
          ]
        },
        {
          "Epoch" : "%s",
          "Regions" : [],
          "PropagationChannelIDs" : ["%s"],
          "MasterKey" : "HDc/mvd7e+lKDJD0fMpJW66YJ/VW4iqDRjeclEsMnro=",
          "SeedSpecs" : [
            {
              "ID" : "/M0vsT0IjzmI0MvTI9IYe8OVyeQGeaPZN2xGxfLw/UQ=",
              "UpstreamSubnets" : ["0.0.0.0/0"],
              "Targets" :
              {
                  "BytesRead" : 1,
                  "BytesWritten" : 1,
                  "PortForwardDurationNanoseconds" : 1
              }
            }
          ],
          "SeedSpecThreshold" : 1,
          "SeedPeriodNanoseconds" : 2592000000000000,
          "SeedPeriodKeySplits": [
            {
              "Total": 1,
              "Threshold": 1
            }
          ]
        }
      ]
    }
    `

	propagationChannelID, _ := common.MakeSecureRandomStringHex(8)

	now := time.Now().UTC()
	epoch := now.Truncate(720 * time.Hour)
	epochStr := epoch.Format(time.RFC3339Nano)

	oslConfigJSON := fmt.Sprintf(
		oslConfigJSONFormat,
		epochStr, propagationChannelID,
		epochStr, propagationChannelID)

	err := ioutil.WriteFile(oslConfigFilename, []byte(oslConfigJSON), 0600)
	if err != nil {
		t.Fatalf("error paving osl config file: %s", err)
	}

	return propagationChannelID
}

func paveTacticsConfigFile(
	t *testing.T, tacticsConfigFilename string,
	tacticsRequestPublicKey, tacticsRequestPrivateKey, tacticsRequestObfuscatedKey string,
	tunnelProtocol string,
	propagationChannelID string) {

	// Setting LimitTunnelProtocols passively exercises the
	// server-side LimitTunnelProtocols enforcement.

	tacticsConfigJSONFormat := `
    {
      "RequestPublicKey" : "%s",
      "RequestPrivateKey" : "%s",
      "RequestObfuscatedKey" : "%s",
      "EnforceServerSide" : true,
      "DefaultTactics" : {
        "TTL" : "60s",
        "Probability" : 1.0,
        "Parameters" : {
          "LimitTunnelProtocols" : ["%s"]
        }
      },
      "FilteredTactics" : [
        {
          "Filter" : {
            "APIParameters" : {"propagation_channel_id" : ["%s"]},
            "SpeedTestRTTMilliseconds" : {
              "Aggregation" : "Median",
              "AtLeast" : 1
            }
          },
          "Tactics" : {
            "Parameters" : {
              "TunnelConnectTimeout" : "20s",
              "TunnelRateLimits" : {"WriteBytesPerSecond": 1000000}
            }
          }
        }
      ]
    }
    `

	tacticsConfigJSON := fmt.Sprintf(
		tacticsConfigJSONFormat,
		tacticsRequestPublicKey, tacticsRequestPrivateKey, tacticsRequestObfuscatedKey,
		tunnelProtocol,
		propagationChannelID)

	err := ioutil.WriteFile(tacticsConfigFilename, []byte(tacticsConfigJSON), 0600)
	if err != nil {
		t.Fatalf("error paving tactics config file: %s", err)
	}
}

func sendNotificationReceived(c chan<- struct{}) {
	select {
	case c <- *new(struct{}):
	default:
	}
}

func waitOnNotification(t *testing.T, c, timeoutSignal <-chan struct{}, timeoutMessage string) {
	select {
	case <-c:
	case <-timeoutSignal:
		t.Fatalf(timeoutMessage)
	}
}

<<<<<<< HEAD
type testNetworkGetter struct {
}

func (testNetworkGetter) GetNetworkID() string {
	return "NETWORK1"
}
=======
const dummyClientVerificationPayload = `
{
	"status": 0,
	"payload": ""
}`
>>>>>>> aee9859d
<|MERGE_RESOLUTION|>--- conflicted
+++ resolved
@@ -1227,19 +1227,4 @@
 	case <-timeoutSignal:
 		t.Fatalf(timeoutMessage)
 	}
-}
-
-<<<<<<< HEAD
-type testNetworkGetter struct {
-}
-
-func (testNetworkGetter) GetNetworkID() string {
-	return "NETWORK1"
-}
-=======
-const dummyClientVerificationPayload = `
-{
-	"status": 0,
-	"payload": ""
-}`
->>>>>>> aee9859d
+}